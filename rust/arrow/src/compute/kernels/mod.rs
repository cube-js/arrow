--- conflicted
+++ resolved
@@ -29,11 +29,8 @@
 pub mod if_op;
 pub mod length;
 pub mod limit;
-<<<<<<< HEAD
 pub mod merge;
-=======
 pub mod regexp;
->>>>>>> 4363fefe
 pub mod sort;
 pub mod substring;
 pub mod take;
