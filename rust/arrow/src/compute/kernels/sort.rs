// Licensed to the Apache Software Foundation (ASF) under one
// or more contributor license agreements.  See the NOTICE file
// distributed with this work for additional information
// regarding copyright ownership.  The ASF licenses this file
// to you under the Apache License, Version 2.0 (the
// "License"); you may not use this file except in compliance
// with the License.  You may obtain a copy of the License at
//
//   http://www.apache.org/licenses/LICENSE-2.0
//
// Unless required by applicable law or agreed to in writing,
// software distributed under the License is distributed on an
// "AS IS" BASIS, WITHOUT WARRANTIES OR CONDITIONS OF ANY
// KIND, either express or implied.  See the License for the
// specific language governing permissions and limitations
// under the License.

//! Defines sort kernel for `ArrayRef`

use std::cmp::Ordering;

use crate::array::*;
use crate::buffer::MutableBuffer;
use crate::compute::take;
use crate::datatypes::*;
use crate::error::{ArrowError, Result};

use TimeUnit::*;

/// Sort the `ArrayRef` using `SortOptions`.
///
/// Performs a stable sort on values and indices. Nulls are ordered according to the `nulls_first` flag in `options`.
/// Floats are sorted using IEEE 754 totalOrder
///
/// Returns an `ArrowError::ComputeError(String)` if the array type is either unsupported by `sort_to_indices` or `take`.
///
/// # Example
/// ```rust
/// # use std::sync::Arc;
/// # use arrow::array::{Int32Array, ArrayRef};
/// # use arrow::error::Result;
/// # use arrow::compute::kernels::sort::sort;
/// # fn main() -> Result<()> {
/// let array: ArrayRef = Arc::new(Int32Array::from(vec![5, 4, 3, 2, 1]));
/// let sorted_array = sort(&array, None).unwrap();
/// let sorted_array = sorted_array.as_any().downcast_ref::<Int32Array>().unwrap();
/// assert_eq!(sorted_array, &Int32Array::from(vec![1, 2, 3, 4, 5]));
/// # Ok(())
/// # }
/// ```
pub fn sort(values: &ArrayRef, options: Option<SortOptions>) -> Result<ArrayRef> {
    let indices = sort_to_indices(values, options, None)?;
    take(values.as_ref(), &indices, None)
}

/// Sort the `ArrayRef` partially.
///
/// If `limit` is specified, the resulting array will contain only
/// first `limit` in the sort order. Any data data after the limit
/// will be discarded.
///
/// Note: this is an unstable_sort, meaning it may not preserve the
/// order of equal elements.
///
/// # Example
/// ```rust
/// # use std::sync::Arc;
/// # use arrow::array::{Int32Array, ArrayRef};
/// # use arrow::error::Result;
/// # use arrow::compute::kernels::sort::{sort_limit, SortOptions};
/// # fn main() -> Result<()> {
/// let array: ArrayRef = Arc::new(Int32Array::from(vec![5, 4, 3, 2, 1]));
///
/// // Find the the top 2 items
/// let sorted_array = sort_limit(&array, None, Some(2)).unwrap();
/// let sorted_array = sorted_array.as_any().downcast_ref::<Int32Array>().unwrap();
/// assert_eq!(sorted_array, &Int32Array::from(vec![1, 2]));
///
/// // Find the bottom top 2 items
/// let options = Some(SortOptions {
///                  descending: true,
///                  ..Default::default()
///               });
/// let sorted_array = sort_limit(&array, options, Some(2)).unwrap();
/// let sorted_array = sorted_array.as_any().downcast_ref::<Int32Array>().unwrap();
/// assert_eq!(sorted_array, &Int32Array::from(vec![5, 4]));
/// # Ok(())
/// # }
/// ```
pub fn sort_limit(
    values: &ArrayRef,
    options: Option<SortOptions>,
    limit: Option<usize>,
) -> Result<ArrayRef> {
    let indices = sort_to_indices(values, options, limit)?;
    take(values.as_ref(), &indices, None)
}

#[inline]
fn sort_by<T, F>(array: &mut [T], limit: usize, cmp: F)
where
    F: FnMut(&T, &T) -> Ordering,
{
    if array.len() == limit {
        array.sort_by(cmp);
    } else {
        partial_sort(array, limit, cmp);
    }
}

// implements comparison using IEEE 754 total ordering for f32
// Original implementation from https://doc.rust-lang.org/std/primitive.f64.html#method.total_cmp
// TODO to change to use std when it becomes stable
fn total_cmp_32(l: f32, r: f32) -> std::cmp::Ordering {
    let mut left = l.to_bits() as i32;
    let mut right = r.to_bits() as i32;

    left ^= (((left >> 31) as u32) >> 1) as i32;
    right ^= (((right >> 31) as u32) >> 1) as i32;

    left.cmp(&right)
}

// implements comparison using IEEE 754 total ordering for f64
// Original implementation from https://doc.rust-lang.org/std/primitive.f64.html#method.total_cmp
// TODO to change to use std when it becomes stable
fn total_cmp_64(l: f64, r: f64) -> std::cmp::Ordering {
    let mut left = l.to_bits() as i64;
    let mut right = r.to_bits() as i64;

    left ^= (((left >> 63) as u64) >> 1) as i64;
    right ^= (((right >> 63) as u64) >> 1) as i64;

    left.cmp(&right)
}

fn cmp<T>(l: T, r: T) -> std::cmp::Ordering
where
    T: Ord,
{
    l.cmp(&r)
}

// partition indices into valid and null indices
fn partition_validity(array: &ArrayRef) -> (Vec<u32>, Vec<u32>) {
    match array.null_count() {
        // faster path
        0 => ((0..(array.len() as u32)).collect(), vec![]),
        _ => {
            let indices = 0..(array.len() as u32);
            indices.partition(|index| array.is_valid(*index as usize))
        }
    }
}

/// Sort elements from `ArrayRef` into an unsigned integer (`UInt32Array`) of indices.
/// For floating point arrays any NaN values are considered to be greater than any other non-null value
/// limit is an option for partial_sort
pub fn sort_to_indices(
    values: &ArrayRef,
    options: Option<SortOptions>,
    limit: Option<usize>,
) -> Result<UInt32Array> {
    let options = options.unwrap_or_default();

    let (v, n) = partition_validity(values);

    match values.data_type() {
<<<<<<< HEAD
        DataType::Boolean => sort_boolean(values, v, n, &options),
        DataType::Int8 => sort_primitive::<Int8Type, _>(values, v, n, cmp, &options),
        DataType::Int16 => sort_primitive::<Int16Type, _>(values, v, n, cmp, &options),
        DataType::Int32 => sort_primitive::<Int32Type, _>(values, v, n, cmp, &options),
        DataType::Int64 => sort_primitive::<Int64Type, _>(values, v, n, cmp, &options),
        DataType::Int64Decimal(0) => {
            sort_primitive::<Int64Decimal0Type, _>(values, v, n, cmp, &options)
        }
        DataType::Int64Decimal(1) => {
            sort_primitive::<Int64Decimal1Type, _>(values, v, n, cmp, &options)
        }
        DataType::Int64Decimal(2) => {
            sort_primitive::<Int64Decimal2Type, _>(values, v, n, cmp, &options)
        }
        DataType::Int64Decimal(3) => {
            sort_primitive::<Int64Decimal3Type, _>(values, v, n, cmp, &options)
        }
        DataType::Int64Decimal(4) => {
            sort_primitive::<Int64Decimal4Type, _>(values, v, n, cmp, &options)
        }
        DataType::Int64Decimal(5) => {
            sort_primitive::<Int64Decimal5Type, _>(values, v, n, cmp, &options)
        }
        DataType::Int64Decimal(10) => {
            sort_primitive::<Int64Decimal10Type, _>(values, v, n, cmp, &options)
        }
        DataType::UInt8 => sort_primitive::<UInt8Type, _>(values, v, n, cmp, &options),
        DataType::UInt16 => sort_primitive::<UInt16Type, _>(values, v, n, cmp, &options),
        DataType::UInt32 => sort_primitive::<UInt32Type, _>(values, v, n, cmp, &options),
        DataType::UInt64 => sort_primitive::<UInt64Type, _>(values, v, n, cmp, &options),
=======
        DataType::Boolean => sort_boolean(values, v, n, &options, limit),
        DataType::Int8 => {
            sort_primitive::<Int8Type, _>(values, v, n, cmp, &options, limit)
        }
        DataType::Int16 => {
            sort_primitive::<Int16Type, _>(values, v, n, cmp, &options, limit)
        }
        DataType::Int32 => {
            sort_primitive::<Int32Type, _>(values, v, n, cmp, &options, limit)
        }
        DataType::Int64 => {
            sort_primitive::<Int64Type, _>(values, v, n, cmp, &options, limit)
        }
        DataType::UInt8 => {
            sort_primitive::<UInt8Type, _>(values, v, n, cmp, &options, limit)
        }
        DataType::UInt16 => {
            sort_primitive::<UInt16Type, _>(values, v, n, cmp, &options, limit)
        }
        DataType::UInt32 => {
            sort_primitive::<UInt32Type, _>(values, v, n, cmp, &options, limit)
        }
        DataType::UInt64 => {
            sort_primitive::<UInt64Type, _>(values, v, n, cmp, &options, limit)
        }
>>>>>>> 4363fefe
        DataType::Float32 => {
            sort_primitive::<Float32Type, _>(values, v, n, total_cmp_32, &options, limit)
        }
        DataType::Float64 => {
            sort_primitive::<Float64Type, _>(values, v, n, total_cmp_64, &options, limit)
        }
        DataType::Date32 => {
            sort_primitive::<Date32Type, _>(values, v, n, cmp, &options, limit)
        }
        DataType::Date64 => {
            sort_primitive::<Date64Type, _>(values, v, n, cmp, &options, limit)
        }
        DataType::Time32(Second) => {
            sort_primitive::<Time32SecondType, _>(values, v, n, cmp, &options, limit)
        }
        DataType::Time32(Millisecond) => {
            sort_primitive::<Time32MillisecondType, _>(values, v, n, cmp, &options, limit)
        }
        DataType::Time64(Microsecond) => {
            sort_primitive::<Time64MicrosecondType, _>(values, v, n, cmp, &options, limit)
        }
        DataType::Time64(Nanosecond) => {
            sort_primitive::<Time64NanosecondType, _>(values, v, n, cmp, &options, limit)
        }
        DataType::Timestamp(Second, _) => {
            sort_primitive::<TimestampSecondType, _>(values, v, n, cmp, &options, limit)
        }
        DataType::Timestamp(Millisecond, _) => {
            sort_primitive::<TimestampMillisecondType, _>(
                values, v, n, cmp, &options, limit,
            )
        }
        DataType::Timestamp(Microsecond, _) => {
            sort_primitive::<TimestampMicrosecondType, _>(
                values, v, n, cmp, &options, limit,
            )
        }
        DataType::Timestamp(Nanosecond, _) => {
            sort_primitive::<TimestampNanosecondType, _>(
                values, v, n, cmp, &options, limit,
            )
        }
        DataType::Interval(IntervalUnit::YearMonth) => {
            sort_primitive::<IntervalYearMonthType, _>(values, v, n, cmp, &options, limit)
        }
        DataType::Interval(IntervalUnit::DayTime) => {
            sort_primitive::<IntervalDayTimeType, _>(values, v, n, cmp, &options, limit)
        }
        DataType::Duration(TimeUnit::Second) => {
            sort_primitive::<DurationSecondType, _>(values, v, n, cmp, &options, limit)
        }
        DataType::Duration(TimeUnit::Millisecond) => {
            sort_primitive::<DurationMillisecondType, _>(
                values, v, n, cmp, &options, limit,
            )
        }
        DataType::Duration(TimeUnit::Microsecond) => {
            sort_primitive::<DurationMicrosecondType, _>(
                values, v, n, cmp, &options, limit,
            )
        }
        DataType::Duration(TimeUnit::Nanosecond) => {
            sort_primitive::<DurationNanosecondType, _>(
                values, v, n, cmp, &options, limit,
            )
        }
        DataType::Utf8 => sort_string(values, v, n, &options, limit),
        DataType::List(field) => match field.data_type() {
            DataType::Int8 => sort_list::<i32, Int8Type>(values, v, n, &options, limit),
            DataType::Int16 => sort_list::<i32, Int16Type>(values, v, n, &options, limit),
            DataType::Int32 => sort_list::<i32, Int32Type>(values, v, n, &options, limit),
            DataType::Int64 => sort_list::<i32, Int64Type>(values, v, n, &options, limit),
            DataType::UInt8 => sort_list::<i32, UInt8Type>(values, v, n, &options, limit),
            DataType::UInt16 => {
                sort_list::<i32, UInt16Type>(values, v, n, &options, limit)
            }
            DataType::UInt32 => {
                sort_list::<i32, UInt32Type>(values, v, n, &options, limit)
            }
            DataType::UInt64 => {
                sort_list::<i32, UInt64Type>(values, v, n, &options, limit)
            }
            t => Err(ArrowError::ComputeError(format!(
                "Sort not supported for list type {:?}",
                t
            ))),
        },
        DataType::LargeList(field) => match field.data_type() {
            DataType::Int8 => sort_list::<i64, Int8Type>(values, v, n, &options, limit),
            DataType::Int16 => sort_list::<i64, Int16Type>(values, v, n, &options, limit),
            DataType::Int32 => sort_list::<i64, Int32Type>(values, v, n, &options, limit),
            DataType::Int64 => sort_list::<i64, Int64Type>(values, v, n, &options, limit),
            DataType::UInt8 => sort_list::<i64, UInt8Type>(values, v, n, &options, limit),
            DataType::UInt16 => {
                sort_list::<i64, UInt16Type>(values, v, n, &options, limit)
            }
            DataType::UInt32 => {
                sort_list::<i64, UInt32Type>(values, v, n, &options, limit)
            }
            DataType::UInt64 => {
                sort_list::<i64, UInt64Type>(values, v, n, &options, limit)
            }
            t => Err(ArrowError::ComputeError(format!(
                "Sort not supported for list type {:?}",
                t
            ))),
        },
        DataType::FixedSizeList(field, _) => match field.data_type() {
            DataType::Int8 => sort_list::<i32, Int8Type>(values, v, n, &options, limit),
            DataType::Int16 => sort_list::<i32, Int16Type>(values, v, n, &options, limit),
            DataType::Int32 => sort_list::<i32, Int32Type>(values, v, n, &options, limit),
            DataType::Int64 => sort_list::<i32, Int64Type>(values, v, n, &options, limit),
            DataType::UInt8 => sort_list::<i32, UInt8Type>(values, v, n, &options, limit),
            DataType::UInt16 => {
                sort_list::<i32, UInt16Type>(values, v, n, &options, limit)
            }
            DataType::UInt32 => {
                sort_list::<i32, UInt32Type>(values, v, n, &options, limit)
            }
            DataType::UInt64 => {
                sort_list::<i32, UInt64Type>(values, v, n, &options, limit)
            }
            t => Err(ArrowError::ComputeError(format!(
                "Sort not supported for list type {:?}",
                t
            ))),
        },
        DataType::Dictionary(key_type, value_type)
            if *value_type.as_ref() == DataType::Utf8 =>
        {
            match key_type.as_ref() {
                DataType::Int8 => {
                    sort_string_dictionary::<Int8Type>(values, v, n, &options, limit)
                }
                DataType::Int16 => {
                    sort_string_dictionary::<Int16Type>(values, v, n, &options, limit)
                }
                DataType::Int32 => {
                    sort_string_dictionary::<Int32Type>(values, v, n, &options, limit)
                }
                DataType::Int64 => {
                    sort_string_dictionary::<Int64Type>(values, v, n, &options, limit)
                }
                // TODO
                DataType::UInt8 => {
                    sort_string_dictionary::<UInt8Type>(values, v, n, &options, limit)
                }
                DataType::UInt16 => {
                    sort_string_dictionary::<UInt16Type>(values, v, n, &options, limit)
                }
                DataType::UInt32 => {
                    sort_string_dictionary::<UInt32Type>(values, v, n, &options, limit)
                }
                DataType::UInt64 => {
                    sort_string_dictionary::<UInt64Type>(values, v, n, &options, limit)
                }
                t => Err(ArrowError::ComputeError(format!(
                    "Sort not supported for dictionary key type {:?}",
                    t
                ))),
            }
        }
        t => Err(ArrowError::ComputeError(format!(
            "Sort not supported for data type {:?}",
            t
        ))),
    }
}

/// Options that define how sort kernels should behave
#[derive(Clone, Copy, Debug)]
pub struct SortOptions {
    /// Whether to sort in descending order
    pub descending: bool,
    /// Whether to sort nulls first
    pub nulls_first: bool,
}

impl Default for SortOptions {
    fn default() -> Self {
        Self {
            descending: false,
            // default to nulls first to match spark's behavior
            nulls_first: true,
        }
    }
}

/// Sort primitive values
#[allow(clippy::unnecessary_wraps)]
fn sort_boolean(
    values: &ArrayRef,
    value_indices: Vec<u32>,
    null_indices: Vec<u32>,
    options: &SortOptions,
    limit: Option<usize>,
) -> Result<UInt32Array> {
    let values = values
        .as_any()
        .downcast_ref::<BooleanArray>()
        .expect("Unable to downcast to boolean array");
    let descending = options.descending;

    // create tuples that are used for sorting
    let mut valids = value_indices
        .into_iter()
        .map(|index| (index, values.value(index as usize)))
        .collect::<Vec<(u32, bool)>>();

    let mut nulls = null_indices;

    let valids_len = valids.len();
    let nulls_len = nulls.len();

    let mut len = values.len();
    if let Some(limit) = limit {
        len = limit.min(len);
    }
    if !descending {
        sort_by(&mut valids, len - nulls_len, |a, b| cmp(a.1, b.1));
    } else {
        sort_by(&mut valids, len - nulls_len, |a, b| cmp(a.1, b.1).reverse());
        // reverse to keep a stable ordering
        nulls.reverse();
    }

    // collect results directly into a buffer instead of a vec to avoid another aligned allocation
    let mut result = MutableBuffer::new(values.len() * std::mem::size_of::<u32>());
    // sets len to capacity so we can access the whole buffer as a typed slice
    result.resize(values.len() * std::mem::size_of::<u32>(), 0);
    let result_slice: &mut [u32] = result.typed_data_mut();

    debug_assert_eq!(result_slice.len(), nulls_len + valids_len);

    if options.nulls_first {
        let size = nulls_len.min(len);
        result_slice[0..nulls_len.min(len)].copy_from_slice(&nulls);
        if nulls_len < len {
            insert_valid_values(result_slice, nulls_len, &valids[0..len - size]);
        }
    } else {
        // nulls last
        let size = valids.len().min(len);
        insert_valid_values(result_slice, 0, &valids[0..size]);
        if len > size {
            result_slice[valids_len..].copy_from_slice(&nulls[0..(len - valids_len)]);
        }
    }

    let result_data = ArrayData::new(
        DataType::UInt32,
        len,
        Some(0),
        None,
        0,
        vec![result.into()],
        vec![],
    );

    Ok(UInt32Array::from(result_data))
}

/// Sort primitive values
#[allow(clippy::unnecessary_wraps)]
fn sort_primitive<T, F>(
    values: &ArrayRef,
    value_indices: Vec<u32>,
    null_indices: Vec<u32>,
    cmp: F,
    options: &SortOptions,
    limit: Option<usize>,
) -> Result<UInt32Array>
where
    T: ArrowPrimitiveType,
    T::Native: std::cmp::PartialOrd,
    F: Fn(T::Native, T::Native) -> std::cmp::Ordering,
{
    let values = as_primitive_array::<T>(values);
    let descending = options.descending;

    // create tuples that are used for sorting
    let mut valids = value_indices
        .into_iter()
        .map(|index| (index, values.value(index as usize)))
        .collect::<Vec<(u32, T::Native)>>();

    let mut nulls = null_indices;

    let valids_len = valids.len();
    let nulls_len = nulls.len();
    let mut len = values.len();

    if let Some(limit) = limit {
        len = limit.min(len);
    }
    if !descending {
        sort_by(&mut valids, len - nulls_len, |a, b| cmp(a.1, b.1));
    } else {
        sort_by(&mut valids, len - nulls_len, |a, b| cmp(a.1, b.1).reverse());
        // reverse to keep a stable ordering
        nulls.reverse();
    }

    // collect results directly into a buffer instead of a vec to avoid another aligned allocation
    let mut result = MutableBuffer::new(values.len() * std::mem::size_of::<u32>());
    // sets len to capacity so we can access the whole buffer as a typed slice
    result.resize(values.len() * std::mem::size_of::<u32>(), 0);
    let result_slice: &mut [u32] = result.typed_data_mut();

    debug_assert_eq!(result_slice.len(), nulls_len + valids_len);

    if options.nulls_first {
        let size = nulls_len.min(len);
        result_slice[0..nulls_len.min(len)].copy_from_slice(&nulls);
        if nulls_len < len {
            insert_valid_values(result_slice, nulls_len, &valids[0..len - size]);
        }
    } else {
        // nulls last
        let size = valids.len().min(len);
        insert_valid_values(result_slice, 0, &valids[0..size]);
        if len > size {
            result_slice[valids_len..].copy_from_slice(&nulls[0..(len - valids_len)]);
        }
    }

    let result_data = ArrayData::new(
        DataType::UInt32,
        len,
        Some(0),
        None,
        0,
        vec![result.into()],
        vec![],
    );

    Ok(UInt32Array::from(result_data))
}

// insert valid and nan values in the correct order depending on the descending flag
fn insert_valid_values<T>(result_slice: &mut [u32], offset: usize, valids: &[(u32, T)]) {
    let valids_len = valids.len();
    // helper to append the index part of the valid tuples
    let append_valids = move |dst_slice: &mut [u32]| {
        debug_assert_eq!(dst_slice.len(), valids_len);
        dst_slice
            .iter_mut()
            .zip(valids.iter())
            .for_each(|(dst, src)| *dst = src.0)
    };

    append_valids(&mut result_slice[offset..offset + valids.len()]);
}

/// Sort strings
fn sort_string(
    values: &ArrayRef,
    value_indices: Vec<u32>,
    null_indices: Vec<u32>,
    options: &SortOptions,
    limit: Option<usize>,
) -> Result<UInt32Array> {
    let values = as_string_array(values);

    sort_string_helper(
        values,
        value_indices,
        null_indices,
        options,
        limit,
        |array, idx| array.value(idx as usize),
    )
}

/// Sort dictionary encoded strings
fn sort_string_dictionary<T: ArrowDictionaryKeyType>(
    values: &ArrayRef,
    value_indices: Vec<u32>,
    null_indices: Vec<u32>,
    options: &SortOptions,
    limit: Option<usize>,
) -> Result<UInt32Array> {
    let values: &DictionaryArray<T> = as_dictionary_array::<T>(values);

    let keys: &PrimitiveArray<T> = &values.keys_array();

    let dict = values.values();
    let dict: &StringArray = as_string_array(&dict);

    sort_string_helper(
        keys,
        value_indices,
        null_indices,
        options,
        limit,
        |array: &PrimitiveArray<T>, idx| -> &str {
            let key: T::Native = array.value(idx as usize);
            dict.value(key.to_usize().unwrap())
        },
    )
}

/// shared implementation between dictionary encoded and plain string arrays
#[inline]
#[allow(clippy::unnecessary_wraps)]
fn sort_string_helper<'a, A: Array, F>(
    values: &'a A,
    value_indices: Vec<u32>,
    null_indices: Vec<u32>,
    options: &SortOptions,
    limit: Option<usize>,
    value_fn: F,
) -> Result<UInt32Array>
where
    F: Fn(&'a A, u32) -> &str,
{
    let mut valids = value_indices
        .into_iter()
        .map(|index| (index, value_fn(&values, index)))
        .collect::<Vec<(u32, &str)>>();
    let mut nulls = null_indices;
    let descending = options.descending;
    let mut len = values.len();
    let nulls_len = nulls.len();

    if let Some(limit) = limit {
        len = limit.min(len);
    }
    if !descending {
        sort_by(&mut valids, len - nulls_len, |a, b| cmp(a.1, b.1));
    } else {
        sort_by(&mut valids, len - nulls_len, |a, b| cmp(a.1, b.1).reverse());
        // reverse to keep a stable ordering
        nulls.reverse();
    }
    // collect the order of valid tuplies
    let mut valid_indices: Vec<u32> = valids.iter().map(|tuple| tuple.0).collect();

    if options.nulls_first {
        nulls.append(&mut valid_indices);
        nulls.truncate(len);
        return Ok(UInt32Array::from(nulls));
    }

    // no need to sort nulls as they are in the correct order already
    valid_indices.append(&mut nulls);
    valid_indices.truncate(len);
    Ok(UInt32Array::from(valid_indices))
}

#[allow(clippy::unnecessary_wraps)]
fn sort_list<S, T>(
    values: &ArrayRef,
    value_indices: Vec<u32>,
    mut null_indices: Vec<u32>,
    options: &SortOptions,
    limit: Option<usize>,
) -> Result<UInt32Array>
where
    S: OffsetSizeTrait,
    T: ArrowPrimitiveType,
    T::Native: std::cmp::PartialOrd,
{
    let mut valids: Vec<(u32, ArrayRef)> = values
        .as_any()
        .downcast_ref::<FixedSizeListArray>()
        .map_or_else(
            || {
                let values = as_generic_list_array::<S>(values);
                value_indices
                    .iter()
                    .copied()
                    .map(|index| (index, values.value(index as usize)))
                    .collect()
            },
            |values| {
                value_indices
                    .iter()
                    .copied()
                    .map(|index| (index, values.value(index as usize)))
                    .collect()
            },
        );

    let mut len = values.len();
    let nulls_len = null_indices.len();
    let descending = options.descending;

    if let Some(limit) = limit {
        len = limit.min(len);
    }
    if !descending {
        sort_by(&mut valids, len - nulls_len, |a, b| {
            cmp_array(a.1.as_ref(), b.1.as_ref())
        });
    } else {
        sort_by(&mut valids, len - nulls_len, |a, b| {
            cmp_array(a.1.as_ref(), b.1.as_ref()).reverse()
        });
        // reverse to keep a stable ordering
        null_indices.reverse();
    }

    let mut valid_indices: Vec<u32> = valids.iter().map(|tuple| tuple.0).collect();
    if options.nulls_first {
        null_indices.append(&mut valid_indices);
        null_indices.truncate(len);
        return Ok(UInt32Array::from(null_indices));
    }

    valid_indices.append(&mut null_indices);
    valid_indices.truncate(len);
    Ok(UInt32Array::from(valid_indices))
}

/// Compare two `Array`s based on the ordering defined in [ord](crate::array::ord).
fn cmp_array(a: &Array, b: &Array) -> Ordering {
    let cmp_op = build_compare(a, b).unwrap();
    let length = a.len().max(b.len());

    for i in 0..length {
        let result = cmp_op(i, i);
        if result != Ordering::Equal {
            return result;
        }
    }
    Ordering::Equal
}

/// One column to be used in lexicographical sort
#[derive(Clone, Debug)]
pub struct SortColumn {
    pub values: ArrayRef,
    pub options: Option<SortOptions>,
}

/// Sort a list of `ArrayRef` using `SortOptions` provided for each array.
///
/// Performs a stable lexicographical sort on values and indices.
///
/// Returns an `ArrowError::ComputeError(String)` if any of the array type is either unsupported by
/// `lexsort_to_indices` or `take`.
///
/// Example:
///
/// ```
/// use std::convert::From;
/// use std::sync::Arc;
/// use arrow::array::{ArrayRef, StringArray, PrimitiveArray, as_primitive_array};
/// use arrow::compute::kernels::sort::{SortColumn, SortOptions, lexsort};
/// use arrow::datatypes::Int64Type;
///
/// let sorted_columns = lexsort(&vec![
///     SortColumn {
///         values: Arc::new(PrimitiveArray::<Int64Type>::from(vec![
///             None,
///             Some(-2),
///             Some(89),
///             Some(-64),
///             Some(101),
///         ])) as ArrayRef,
///         options: None,
///     },
///     SortColumn {
///         values: Arc::new(StringArray::from(vec![
///             Some("hello"),
///             Some("world"),
///             Some(","),
///             Some("foobar"),
///             Some("!"),
///         ])) as ArrayRef,
///         options: Some(SortOptions {
///             descending: true,
///             nulls_first: false,
///         }),
///     },
/// ], None).unwrap();
///
/// assert_eq!(as_primitive_array::<Int64Type>(&sorted_columns[0]).value(1), -64);
/// assert!(sorted_columns[0].is_null(0));
/// ```
pub fn lexsort(columns: &[SortColumn], limit: Option<usize>) -> Result<Vec<ArrayRef>> {
    let indices = lexsort_to_indices(columns, limit)?;
    columns
        .iter()
        .map(|c| take(c.values.as_ref(), &indices, None))
        .collect()
}

/// Sort elements lexicographically from a list of `ArrayRef` into an unsigned integer
/// (`UInt32Array`) of indices.
pub fn lexsort_to_indices(
    columns: &[SortColumn],
    limit: Option<usize>,
) -> Result<UInt32Array> {
    if columns.is_empty() {
        return Err(ArrowError::InvalidArgumentError(
            "Sort requires at least one column".to_string(),
        ));
    }
    if columns.len() == 1 {
        // fallback to non-lexical sort
        let column = &columns[0];
        return sort_to_indices(&column.values, column.options, limit);
    }

    let row_count = columns[0].values.len();
    if columns.iter().any(|item| item.values.len() != row_count) {
        return Err(ArrowError::ComputeError(
            "lexical sort columns have different row counts".to_string(),
        ));
    };

    // map to data and DynComparator
    let flat_columns = columns
        .iter()
        .map(
            |column| -> Result<(&ArrayData, DynComparator, SortOptions)> {
                // flatten and convert build comparators
                // use ArrayData for is_valid checks later to avoid dynamic call
                let values = column.values.as_ref();
                let data = values.data_ref();
                Ok((
                    data,
                    build_compare(values, values)?,
                    column.options.unwrap_or_default(),
                ))
            },
        )
        .collect::<Result<Vec<(&ArrayData, DynComparator, SortOptions)>>>()?;

    let lex_comparator = |a_idx: &usize, b_idx: &usize| -> Ordering {
        for (data, comparator, sort_option) in flat_columns.iter() {
            match (data.is_valid(*a_idx), data.is_valid(*b_idx)) {
                (true, true) => {
                    match (comparator)(*a_idx, *b_idx) {
                        // equal, move on to next column
                        Ordering::Equal => continue,
                        order => {
                            if sort_option.descending {
                                return order.reverse();
                            } else {
                                return order;
                            }
                        }
                    }
                }
                (false, true) => {
                    return if sort_option.nulls_first {
                        Ordering::Less
                    } else {
                        Ordering::Greater
                    };
                }
                (true, false) => {
                    return if sort_option.nulls_first {
                        Ordering::Greater
                    } else {
                        Ordering::Less
                    };
                }
                // equal, move on to next column
                (false, false) => continue,
            }
        }

        Ordering::Equal
    };

    let mut value_indices = (0..row_count).collect::<Vec<usize>>();
    let mut len = value_indices.len();

    if let Some(limit) = limit {
        len = limit.min(len);
    }
    sort_by(&mut value_indices, len, lex_comparator);

    Ok(UInt32Array::from(
        (&value_indices)[0..len]
            .iter()
            .map(|i| *i as u32)
            .collect::<Vec<u32>>(),
    ))
}

/// It's unstable_sort, may not preserve the order of equal elements
pub fn partial_sort<T, F>(v: &mut [T], limit: usize, mut is_less: F)
where
    F: FnMut(&T, &T) -> Ordering,
{
    let (before, _mid, _after) = v.select_nth_unstable_by(limit, &mut is_less);
    before.sort_unstable_by(is_less);
}

#[cfg(test)]
mod tests {
    use super::*;
    use crate::compute::util::tests::{
        build_fixed_size_list_nullable, build_generic_list_nullable,
    };
    use rand::rngs::StdRng;
    use rand::{Rng, RngCore, SeedableRng};
    use std::convert::TryFrom;
    use std::iter::FromIterator;
    use std::sync::Arc;

    fn test_sort_to_indices_boolean_arrays(
        data: Vec<Option<bool>>,
        options: Option<SortOptions>,
        limit: Option<usize>,
        expected_data: Vec<u32>,
    ) {
        let output = BooleanArray::from(data);
        let expected = UInt32Array::from(expected_data);
        let output =
            sort_to_indices(&(Arc::new(output) as ArrayRef), options, limit).unwrap();
        assert_eq!(output, expected)
    }

    fn test_sort_to_indices_primitive_arrays<T>(
        data: Vec<Option<T::Native>>,
        options: Option<SortOptions>,
        limit: Option<usize>,
        expected_data: Vec<u32>,
    ) where
        T: ArrowPrimitiveType,
        PrimitiveArray<T>: From<Vec<Option<T::Native>>>,
    {
        let output = PrimitiveArray::<T>::from(data);
        let expected = UInt32Array::from(expected_data);
        let output =
            sort_to_indices(&(Arc::new(output) as ArrayRef), options, limit).unwrap();
        assert_eq!(output, expected)
    }

    fn test_sort_primitive_arrays<T>(
        data: Vec<Option<T::Native>>,
        options: Option<SortOptions>,
        limit: Option<usize>,
        expected_data: Vec<Option<T::Native>>,
    ) where
        T: ArrowPrimitiveType,
        PrimitiveArray<T>: From<Vec<Option<T::Native>>>,
    {
        let output = PrimitiveArray::<T>::from(data);
        let expected = Arc::new(PrimitiveArray::<T>::from(expected_data)) as ArrayRef;
        let output = match limit {
            Some(_) => {
                sort_limit(&(Arc::new(output) as ArrayRef), options, limit).unwrap()
            }
            _ => sort(&(Arc::new(output) as ArrayRef), options).unwrap(),
        };
        assert_eq!(&output, &expected)
    }

    fn test_sort_to_indices_string_arrays(
        data: Vec<Option<&str>>,
        options: Option<SortOptions>,
        limit: Option<usize>,
        expected_data: Vec<u32>,
    ) {
        let output = StringArray::from(data);
        let expected = UInt32Array::from(expected_data);
        let output =
            sort_to_indices(&(Arc::new(output) as ArrayRef), options, limit).unwrap();
        assert_eq!(output, expected)
    }

    fn test_sort_string_arrays(
        data: Vec<Option<&str>>,
        options: Option<SortOptions>,
        limit: Option<usize>,
        expected_data: Vec<Option<&str>>,
    ) {
        let output = StringArray::from(data);
        let expected = Arc::new(StringArray::from(expected_data)) as ArrayRef;
        let output = match limit {
            Some(_) => {
                sort_limit(&(Arc::new(output) as ArrayRef), options, limit).unwrap()
            }
            _ => sort(&(Arc::new(output) as ArrayRef), options).unwrap(),
        };
        assert_eq!(&output, &expected)
    }

    fn test_sort_string_dict_arrays<T: ArrowDictionaryKeyType>(
        data: Vec<Option<&str>>,
        options: Option<SortOptions>,
        limit: Option<usize>,
        expected_data: Vec<Option<&str>>,
    ) {
        let array = DictionaryArray::<T>::from_iter(data.into_iter());
        let array_values = array.values();
        let dict = array_values
            .as_any()
            .downcast_ref::<StringArray>()
            .expect("Unable to get dictionary values");

        let sorted = match limit {
            Some(_) => {
                sort_limit(&(Arc::new(array) as ArrayRef), options, limit).unwrap()
            }
            _ => sort(&(Arc::new(array) as ArrayRef), options).unwrap(),
        };
        let sorted = sorted
            .as_any()
            .downcast_ref::<DictionaryArray<T>>()
            .unwrap();
        let sorted_values = sorted.values();
        let sorted_dict = sorted_values
            .as_any()
            .downcast_ref::<StringArray>()
            .expect("Unable to get dictionary values");
        let sorted_keys = sorted.keys_array();

        assert_eq!(sorted_dict, dict);

        let sorted_strings = StringArray::try_from(
            (0..sorted.len())
                .map(|i| {
                    if sorted.is_valid(i) {
                        Some(sorted_dict.value(sorted_keys.value(i).to_usize().unwrap()))
                    } else {
                        None
                    }
                })
                .collect::<Vec<Option<&str>>>(),
        )
        .expect("Unable to create string array from dictionary");
        let expected =
            StringArray::try_from(expected_data).expect("Unable to create string array");

        assert_eq!(sorted_strings, expected)
    }

    fn test_sort_list_arrays<T>(
        data: Vec<Option<Vec<Option<T::Native>>>>,
        options: Option<SortOptions>,
        limit: Option<usize>,
        expected_data: Vec<Option<Vec<Option<T::Native>>>>,
        fixed_length: Option<i32>,
    ) where
        T: ArrowPrimitiveType,
        PrimitiveArray<T>: From<Vec<Option<T::Native>>>,
    {
        // for FixedSizedList
        if let Some(length) = fixed_length {
            let input = Arc::new(build_fixed_size_list_nullable(data.clone(), length));
            let sorted = match limit {
                Some(_) => sort_limit(&(input as ArrayRef), options, limit).unwrap(),
                _ => sort(&(input as ArrayRef), options).unwrap(),
            };
            let expected = Arc::new(build_fixed_size_list_nullable(
                expected_data.clone(),
                length,
            )) as ArrayRef;

            assert_eq!(&sorted, &expected);
        }

        // for List
        let input = Arc::new(build_generic_list_nullable::<i32, T>(data.clone()));
        let sorted = match limit {
            Some(_) => sort_limit(&(input as ArrayRef), options, limit).unwrap(),
            _ => sort(&(input as ArrayRef), options).unwrap(),
        };
        let expected =
            Arc::new(build_generic_list_nullable::<i32, T>(expected_data.clone()))
                as ArrayRef;

        assert_eq!(&sorted, &expected);

        // for LargeList
        let input = Arc::new(build_generic_list_nullable::<i64, T>(data));
        let sorted = match limit {
            Some(_) => sort_limit(&(input as ArrayRef), options, limit).unwrap(),
            _ => sort(&(input as ArrayRef), options).unwrap(),
        };
        let expected =
            Arc::new(build_generic_list_nullable::<i64, T>(expected_data)) as ArrayRef;

        assert_eq!(&sorted, &expected);
    }

    fn test_lex_sort_arrays(
        input: Vec<SortColumn>,
        expected_output: Vec<ArrayRef>,
        limit: Option<usize>,
    ) {
        let sorted = lexsort(&input, limit).unwrap();

        for (result, expected) in sorted.iter().zip(expected_output.iter()) {
            assert_eq!(result, expected);
        }
    }

    #[test]
    fn test_sort_to_indices_primitives() {
        test_sort_to_indices_primitive_arrays::<Int8Type>(
            vec![None, Some(0), Some(2), Some(-1), Some(0), None],
            None,
            None,
            vec![0, 5, 3, 1, 4, 2],
        );
        test_sort_to_indices_primitive_arrays::<Int16Type>(
            vec![None, Some(0), Some(2), Some(-1), Some(0), None],
            None,
            None,
            vec![0, 5, 3, 1, 4, 2],
        );
        test_sort_to_indices_primitive_arrays::<Int32Type>(
            vec![None, Some(0), Some(2), Some(-1), Some(0), None],
            None,
            None,
            vec![0, 5, 3, 1, 4, 2],
        );
        test_sort_to_indices_primitive_arrays::<Int64Type>(
            vec![None, Some(0), Some(2), Some(-1), Some(0), None],
            None,
            None,
            vec![0, 5, 3, 1, 4, 2],
        );
        test_sort_to_indices_primitive_arrays::<Float32Type>(
            vec![
                None,
                Some(-0.05),
                Some(2.225),
                Some(-1.01),
                Some(-0.05),
                None,
            ],
            None,
            None,
            vec![0, 5, 3, 1, 4, 2],
        );
        test_sort_to_indices_primitive_arrays::<Float64Type>(
            vec![
                None,
                Some(-0.05),
                Some(2.225),
                Some(-1.01),
                Some(-0.05),
                None,
            ],
            None,
            None,
            vec![0, 5, 3, 1, 4, 2],
        );

        // descending
        test_sort_to_indices_primitive_arrays::<Int8Type>(
            vec![None, Some(0), Some(2), Some(-1), Some(0), None],
            Some(SortOptions {
                descending: true,
                nulls_first: false,
            }),
            None,
            vec![2, 1, 4, 3, 5, 0], // [2, 4, 1, 3, 5, 0]
        );

        test_sort_to_indices_primitive_arrays::<Int16Type>(
            vec![None, Some(0), Some(2), Some(-1), Some(0), None],
            Some(SortOptions {
                descending: true,
                nulls_first: false,
            }),
            None,
            vec![2, 1, 4, 3, 5, 0],
        );

        test_sort_to_indices_primitive_arrays::<Int32Type>(
            vec![None, Some(0), Some(2), Some(-1), Some(0), None],
            Some(SortOptions {
                descending: true,
                nulls_first: false,
            }),
            None,
            vec![2, 1, 4, 3, 5, 0],
        );

        test_sort_to_indices_primitive_arrays::<Int64Type>(
            vec![None, Some(0), Some(2), Some(-1), Some(0), None],
            Some(SortOptions {
                descending: true,
                nulls_first: false,
            }),
            None,
            vec![2, 1, 4, 3, 5, 0],
        );

        test_sort_to_indices_primitive_arrays::<Float32Type>(
            vec![
                None,
                Some(0.005),
                Some(20.22),
                Some(-10.3),
                Some(0.005),
                None,
            ],
            Some(SortOptions {
                descending: true,
                nulls_first: false,
            }),
            None,
            vec![2, 1, 4, 3, 5, 0],
        );

        test_sort_to_indices_primitive_arrays::<Float64Type>(
            vec![None, Some(0.0), Some(2.0), Some(-1.0), Some(0.0), None],
            Some(SortOptions {
                descending: true,
                nulls_first: false,
            }),
            None,
            vec![2, 1, 4, 3, 5, 0],
        );

        // descending, nulls first
        test_sort_to_indices_primitive_arrays::<Int8Type>(
            vec![None, Some(0), Some(2), Some(-1), Some(0), None],
            Some(SortOptions {
                descending: true,
                nulls_first: true,
            }),
            None,
            vec![5, 0, 2, 1, 4, 3], // [5, 0, 2, 4, 1, 3]
        );

        test_sort_to_indices_primitive_arrays::<Int16Type>(
            vec![None, Some(0), Some(2), Some(-1), Some(0), None],
            Some(SortOptions {
                descending: true,
                nulls_first: true,
            }),
            None,
            vec![5, 0, 2, 1, 4, 3], // [5, 0, 2, 4, 1, 3]
        );

        test_sort_to_indices_primitive_arrays::<Int32Type>(
            vec![None, Some(0), Some(2), Some(-1), Some(0), None],
            Some(SortOptions {
                descending: true,
                nulls_first: true,
            }),
            None,
            vec![5, 0, 2, 1, 4, 3],
        );

        test_sort_to_indices_primitive_arrays::<Int64Type>(
            vec![None, Some(0), Some(2), Some(-1), Some(0), None],
            Some(SortOptions {
                descending: true,
                nulls_first: true,
            }),
            None,
            vec![5, 0, 2, 1, 4, 3],
        );

        test_sort_to_indices_primitive_arrays::<Float32Type>(
            vec![None, Some(0.1), Some(0.2), Some(-1.3), Some(0.01), None],
            Some(SortOptions {
                descending: true,
                nulls_first: true,
            }),
            None,
            vec![5, 0, 2, 1, 4, 3],
        );

        test_sort_to_indices_primitive_arrays::<Float64Type>(
            vec![None, Some(10.1), Some(100.2), Some(-1.3), Some(10.01), None],
            Some(SortOptions {
                descending: true,
                nulls_first: true,
            }),
            None,
            vec![5, 0, 2, 1, 4, 3],
        );
    }

    #[test]
    fn test_sort_boolean() {
        // boolean
        test_sort_to_indices_boolean_arrays(
            vec![None, Some(false), Some(true), Some(true), Some(false), None],
            None,
            None,
            vec![0, 5, 1, 4, 2, 3],
        );

        // boolean, descending
        test_sort_to_indices_boolean_arrays(
            vec![None, Some(false), Some(true), Some(true), Some(false), None],
            Some(SortOptions {
                descending: true,
                nulls_first: false,
            }),
            None,
            vec![2, 3, 1, 4, 5, 0],
        );

        // boolean, descending, nulls first
        test_sort_to_indices_boolean_arrays(
            vec![None, Some(false), Some(true), Some(true), Some(false), None],
            Some(SortOptions {
                descending: true,
                nulls_first: true,
            }),
            None,
            vec![5, 0, 2, 3, 1, 4],
        );

        // boolean, descending, nulls first, limit
        test_sort_to_indices_boolean_arrays(
            vec![None, Some(false), Some(true), Some(true), Some(false), None],
            Some(SortOptions {
                descending: true,
                nulls_first: true,
            }),
            Some(3),
            vec![5, 0, 2],
        );
    }

    #[test]
    fn test_sort_primitives() {
        // default case
        test_sort_primitive_arrays::<UInt8Type>(
            vec![None, Some(3), Some(5), Some(2), Some(3), None],
            None,
            None,
            vec![None, None, Some(2), Some(3), Some(3), Some(5)],
        );
        test_sort_primitive_arrays::<UInt16Type>(
            vec![None, Some(3), Some(5), Some(2), Some(3), None],
            None,
            None,
            vec![None, None, Some(2), Some(3), Some(3), Some(5)],
        );
        test_sort_primitive_arrays::<UInt32Type>(
            vec![None, Some(3), Some(5), Some(2), Some(3), None],
            None,
            None,
            vec![None, None, Some(2), Some(3), Some(3), Some(5)],
        );
        test_sort_primitive_arrays::<UInt64Type>(
            vec![None, Some(3), Some(5), Some(2), Some(3), None],
            None,
            None,
            vec![None, None, Some(2), Some(3), Some(3), Some(5)],
        );

        // descending
        test_sort_primitive_arrays::<Int8Type>(
            vec![None, Some(0), Some(2), Some(-1), Some(0), None],
            Some(SortOptions {
                descending: true,
                nulls_first: false,
            }),
            None,
            vec![Some(2), Some(0), Some(0), Some(-1), None, None],
        );
        test_sort_primitive_arrays::<Int16Type>(
            vec![None, Some(0), Some(2), Some(-1), Some(0), None],
            Some(SortOptions {
                descending: true,
                nulls_first: false,
            }),
            None,
            vec![Some(2), Some(0), Some(0), Some(-1), None, None],
        );
        test_sort_primitive_arrays::<Int32Type>(
            vec![None, Some(0), Some(2), Some(-1), Some(0), None],
            Some(SortOptions {
                descending: true,
                nulls_first: false,
            }),
            None,
            vec![Some(2), Some(0), Some(0), Some(-1), None, None],
        );
        test_sort_primitive_arrays::<Int16Type>(
            vec![None, Some(0), Some(2), Some(-1), Some(0), None],
            Some(SortOptions {
                descending: true,
                nulls_first: false,
            }),
            None,
            vec![Some(2), Some(0), Some(0), Some(-1), None, None],
        );

        // descending, nulls first
        test_sort_primitive_arrays::<Int8Type>(
            vec![None, Some(0), Some(2), Some(-1), Some(0), None],
            Some(SortOptions {
                descending: true,
                nulls_first: true,
            }),
            None,
            vec![None, None, Some(2), Some(0), Some(0), Some(-1)],
        );
        test_sort_primitive_arrays::<Int16Type>(
            vec![None, Some(0), Some(2), Some(-1), Some(0), None],
            Some(SortOptions {
                descending: true,
                nulls_first: true,
            }),
            None,
            vec![None, None, Some(2), Some(0), Some(0), Some(-1)],
        );
        test_sort_primitive_arrays::<Int32Type>(
            vec![None, Some(0), Some(2), Some(-1), Some(0), None],
            Some(SortOptions {
                descending: true,
                nulls_first: true,
            }),
            None,
            vec![None, None, Some(2), Some(0), Some(0), Some(-1)],
        );
        test_sort_primitive_arrays::<Int64Type>(
            vec![None, Some(0), Some(2), Some(-1), Some(0), None],
            Some(SortOptions {
                descending: true,
                nulls_first: true,
            }),
            None,
            vec![None, None, Some(2), Some(0), Some(0), Some(-1)],
        );

        test_sort_primitive_arrays::<Int64Type>(
            vec![None, Some(0), Some(2), Some(-1), Some(0), None],
            Some(SortOptions {
                descending: true,
                nulls_first: true,
            }),
            Some(3),
            vec![None, None, Some(2)],
        );

        test_sort_primitive_arrays::<Float32Type>(
            vec![None, Some(0.0), Some(2.0), Some(-1.0), Some(0.0), None],
            Some(SortOptions {
                descending: true,
                nulls_first: true,
            }),
            None,
            vec![None, None, Some(2.0), Some(0.0), Some(0.0), Some(-1.0)],
        );
        test_sort_primitive_arrays::<Float64Type>(
            vec![None, Some(0.0), Some(2.0), Some(-1.0), Some(f64::NAN), None],
            Some(SortOptions {
                descending: true,
                nulls_first: true,
            }),
            None,
            vec![None, None, Some(f64::NAN), Some(2.0), Some(0.0), Some(-1.0)],
        );
        test_sort_primitive_arrays::<Float64Type>(
            vec![Some(f64::NAN), Some(f64::NAN), Some(f64::NAN), Some(1.0)],
            Some(SortOptions {
                descending: true,
                nulls_first: true,
            }),
            None,
            vec![Some(f64::NAN), Some(f64::NAN), Some(f64::NAN), Some(1.0)],
        );

        // int8 nulls first
        test_sort_primitive_arrays::<Int8Type>(
            vec![None, Some(0), Some(2), Some(-1), Some(0), None],
            Some(SortOptions {
                descending: false,
                nulls_first: true,
            }),
            None,
            vec![None, None, Some(-1), Some(0), Some(0), Some(2)],
        );
        test_sort_primitive_arrays::<Int16Type>(
            vec![None, Some(0), Some(2), Some(-1), Some(0), None],
            Some(SortOptions {
                descending: false,
                nulls_first: true,
            }),
            None,
            vec![None, None, Some(-1), Some(0), Some(0), Some(2)],
        );
        test_sort_primitive_arrays::<Int32Type>(
            vec![None, Some(0), Some(2), Some(-1), Some(0), None],
            Some(SortOptions {
                descending: false,
                nulls_first: true,
            }),
            None,
            vec![None, None, Some(-1), Some(0), Some(0), Some(2)],
        );
        test_sort_primitive_arrays::<Int64Type>(
            vec![None, Some(0), Some(2), Some(-1), Some(0), None],
            Some(SortOptions {
                descending: false,
                nulls_first: true,
            }),
            None,
            vec![None, None, Some(-1), Some(0), Some(0), Some(2)],
        );
        test_sort_primitive_arrays::<Float32Type>(
            vec![None, Some(0.0), Some(2.0), Some(-1.0), Some(0.0), None],
            Some(SortOptions {
                descending: false,
                nulls_first: true,
            }),
            None,
            vec![None, None, Some(-1.0), Some(0.0), Some(0.0), Some(2.0)],
        );
        test_sort_primitive_arrays::<Float64Type>(
            vec![None, Some(0.0), Some(2.0), Some(-1.0), Some(f64::NAN), None],
            Some(SortOptions {
                descending: false,
                nulls_first: true,
            }),
            None,
            vec![None, None, Some(-1.0), Some(0.0), Some(2.0), Some(f64::NAN)],
        );
        test_sort_primitive_arrays::<Float64Type>(
            vec![Some(f64::NAN), Some(f64::NAN), Some(f64::NAN), Some(1.0)],
            Some(SortOptions {
                descending: false,
                nulls_first: true,
            }),
            None,
            vec![Some(1.0), Some(f64::NAN), Some(f64::NAN), Some(f64::NAN)],
        );

        // limit
        test_sort_primitive_arrays::<Float64Type>(
            vec![Some(f64::NAN), Some(f64::NAN), Some(f64::NAN), Some(1.0)],
            Some(SortOptions {
                descending: false,
                nulls_first: true,
            }),
            Some(2),
            vec![Some(1.0), Some(f64::NAN)],
        );

        // limit with actual value
        test_sort_primitive_arrays::<Float64Type>(
            vec![Some(2.0), Some(4.0), Some(3.0), Some(1.0)],
            Some(SortOptions {
                descending: false,
                nulls_first: true,
            }),
            Some(3),
            vec![Some(1.0), Some(2.0), Some(3.0)],
        );
    }

    #[test]
    fn test_sort_to_indices_strings() {
        test_sort_to_indices_string_arrays(
            vec![
                None,
                Some("bad"),
                Some("sad"),
                None,
                Some("glad"),
                Some("-ad"),
            ],
            None,
            None,
            vec![0, 3, 5, 1, 4, 2],
        );

        test_sort_to_indices_string_arrays(
            vec![
                None,
                Some("bad"),
                Some("sad"),
                None,
                Some("glad"),
                Some("-ad"),
            ],
            Some(SortOptions {
                descending: true,
                nulls_first: false,
            }),
            None,
            vec![2, 4, 1, 5, 3, 0],
        );

        test_sort_to_indices_string_arrays(
            vec![
                None,
                Some("bad"),
                Some("sad"),
                None,
                Some("glad"),
                Some("-ad"),
            ],
            Some(SortOptions {
                descending: false,
                nulls_first: true,
            }),
            None,
            vec![0, 3, 5, 1, 4, 2],
        );

        test_sort_to_indices_string_arrays(
            vec![
                None,
                Some("bad"),
                Some("sad"),
                None,
                Some("glad"),
                Some("-ad"),
            ],
            Some(SortOptions {
                descending: true,
                nulls_first: true,
            }),
            None,
            vec![3, 0, 2, 4, 1, 5],
        );

        test_sort_to_indices_string_arrays(
            vec![
                None,
                Some("bad"),
                Some("sad"),
                None,
                Some("glad"),
                Some("-ad"),
            ],
            Some(SortOptions {
                descending: true,
                nulls_first: true,
            }),
            Some(3),
            vec![3, 0, 2],
        );
    }

    #[test]
    fn test_sort_strings() {
        test_sort_string_arrays(
            vec![
                None,
                Some("bad"),
                Some("sad"),
                None,
                Some("glad"),
                Some("-ad"),
            ],
            None,
            None,
            vec![
                None,
                None,
                Some("-ad"),
                Some("bad"),
                Some("glad"),
                Some("sad"),
            ],
        );

        test_sort_string_arrays(
            vec![
                None,
                Some("bad"),
                Some("sad"),
                None,
                Some("glad"),
                Some("-ad"),
            ],
            Some(SortOptions {
                descending: true,
                nulls_first: false,
            }),
            None,
            vec![
                Some("sad"),
                Some("glad"),
                Some("bad"),
                Some("-ad"),
                None,
                None,
            ],
        );

        test_sort_string_arrays(
            vec![
                None,
                Some("bad"),
                Some("sad"),
                None,
                Some("glad"),
                Some("-ad"),
            ],
            Some(SortOptions {
                descending: false,
                nulls_first: true,
            }),
            None,
            vec![
                None,
                None,
                Some("-ad"),
                Some("bad"),
                Some("glad"),
                Some("sad"),
            ],
        );

        test_sort_string_arrays(
            vec![
                None,
                Some("bad"),
                Some("sad"),
                None,
                Some("glad"),
                Some("-ad"),
            ],
            Some(SortOptions {
                descending: true,
                nulls_first: true,
            }),
            None,
            vec![
                None,
                None,
                Some("sad"),
                Some("glad"),
                Some("bad"),
                Some("-ad"),
            ],
        );

        test_sort_string_arrays(
            vec![
                None,
                Some("bad"),
                Some("sad"),
                None,
                Some("glad"),
                Some("-ad"),
            ],
            Some(SortOptions {
                descending: true,
                nulls_first: true,
            }),
            Some(3),
            vec![None, None, Some("sad")],
        );
    }

    #[test]
    fn test_sort_string_dicts() {
        test_sort_string_dict_arrays::<Int8Type>(
            vec![
                None,
                Some("bad"),
                Some("sad"),
                None,
                Some("glad"),
                Some("-ad"),
            ],
            None,
            None,
            vec![
                None,
                None,
                Some("-ad"),
                Some("bad"),
                Some("glad"),
                Some("sad"),
            ],
        );

        test_sort_string_dict_arrays::<Int16Type>(
            vec![
                None,
                Some("bad"),
                Some("sad"),
                None,
                Some("glad"),
                Some("-ad"),
            ],
            Some(SortOptions {
                descending: true,
                nulls_first: false,
            }),
            None,
            vec![
                Some("sad"),
                Some("glad"),
                Some("bad"),
                Some("-ad"),
                None,
                None,
            ],
        );

        test_sort_string_dict_arrays::<Int32Type>(
            vec![
                None,
                Some("bad"),
                Some("sad"),
                None,
                Some("glad"),
                Some("-ad"),
            ],
            Some(SortOptions {
                descending: false,
                nulls_first: true,
            }),
            None,
            vec![
                None,
                None,
                Some("-ad"),
                Some("bad"),
                Some("glad"),
                Some("sad"),
            ],
        );

        test_sort_string_dict_arrays::<Int16Type>(
            vec![
                None,
                Some("bad"),
                Some("sad"),
                None,
                Some("glad"),
                Some("-ad"),
            ],
            Some(SortOptions {
                descending: true,
                nulls_first: true,
            }),
            None,
            vec![
                None,
                None,
                Some("sad"),
                Some("glad"),
                Some("bad"),
                Some("-ad"),
            ],
        );

        test_sort_string_dict_arrays::<Int16Type>(
            vec![
                None,
                Some("bad"),
                Some("sad"),
                None,
                Some("glad"),
                Some("-ad"),
            ],
            Some(SortOptions {
                descending: true,
                nulls_first: true,
            }),
            Some(3),
            vec![None, None, Some("sad")],
        );
    }

    #[test]
    fn test_sort_list() {
        test_sort_list_arrays::<Int8Type>(
            vec![
                Some(vec![Some(1)]),
                Some(vec![Some(4)]),
                Some(vec![Some(2)]),
                Some(vec![Some(3)]),
            ],
            Some(SortOptions {
                descending: false,
                nulls_first: false,
            }),
            None,
            vec![
                Some(vec![Some(1)]),
                Some(vec![Some(2)]),
                Some(vec![Some(3)]),
                Some(vec![Some(4)]),
            ],
            Some(1),
        );

        test_sort_list_arrays::<Int32Type>(
            vec![
                Some(vec![Some(1), Some(0)]),
                Some(vec![Some(4), Some(3), Some(2), Some(1)]),
                Some(vec![Some(2), Some(3), Some(4)]),
                Some(vec![Some(3), Some(3), Some(3), Some(3)]),
                Some(vec![Some(1), Some(1)]),
            ],
            Some(SortOptions {
                descending: false,
                nulls_first: false,
            }),
            None,
            vec![
                Some(vec![Some(1), Some(0)]),
                Some(vec![Some(1), Some(1)]),
                Some(vec![Some(2), Some(3), Some(4)]),
                Some(vec![Some(3), Some(3), Some(3), Some(3)]),
                Some(vec![Some(4), Some(3), Some(2), Some(1)]),
            ],
            None,
        );

        test_sort_list_arrays::<Int32Type>(
            vec![
                None,
                Some(vec![Some(4), None, Some(2)]),
                Some(vec![Some(2), Some(3), Some(4)]),
                None,
                Some(vec![Some(3), Some(3), None]),
            ],
            Some(SortOptions {
                descending: false,
                nulls_first: false,
            }),
            None,
            vec![
                Some(vec![Some(2), Some(3), Some(4)]),
                Some(vec![Some(3), Some(3), None]),
                Some(vec![Some(4), None, Some(2)]),
                None,
                None,
            ],
            Some(3),
        );

        test_sort_list_arrays::<Int32Type>(
            vec![
                Some(vec![Some(1), Some(0)]),
                Some(vec![Some(4), Some(3), Some(2), Some(1)]),
                Some(vec![Some(2), Some(3), Some(4)]),
                Some(vec![Some(3), Some(3), Some(3), Some(3)]),
                Some(vec![Some(1), Some(1)]),
            ],
            Some(SortOptions {
                descending: false,
                nulls_first: false,
            }),
            Some(2),
            vec![Some(vec![Some(1), Some(0)]), Some(vec![Some(1), Some(1)])],
            None,
        );
    }

    #[test]
    fn test_lex_sort_single_column() {
        let input = vec![SortColumn {
            values: Arc::new(PrimitiveArray::<Int64Type>::from(vec![
                Some(17),
                Some(2),
                Some(-1),
                Some(0),
            ])) as ArrayRef,
            options: None,
        }];
        let expected = vec![Arc::new(PrimitiveArray::<Int64Type>::from(vec![
            Some(-1),
            Some(0),
            Some(2),
            Some(17),
        ])) as ArrayRef];
        test_lex_sort_arrays(input.clone(), expected, None);

        let expected = vec![Arc::new(PrimitiveArray::<Int64Type>::from(vec![
            Some(-1),
            Some(0),
            Some(2),
        ])) as ArrayRef];
        test_lex_sort_arrays(input, expected, Some(3));
    }

    #[test]
    fn test_lex_sort_unaligned_rows() {
        let input = vec![
            SortColumn {
                values: Arc::new(PrimitiveArray::<Int64Type>::from(vec![None, Some(-1)]))
                    as ArrayRef,
                options: None,
            },
            SortColumn {
                values: Arc::new(StringArray::from(vec![Some("foo")])) as ArrayRef,
                options: None,
            },
        ];
        assert!(
            lexsort(&input, None).is_err(),
            "lexsort should reject columns with different row counts"
        );
    }

    #[test]
    fn test_lex_sort_mixed_types() {
        let input = vec![
            SortColumn {
                values: Arc::new(PrimitiveArray::<Int64Type>::from(vec![
                    Some(0),
                    Some(2),
                    Some(-1),
                    Some(0),
                ])) as ArrayRef,
                options: None,
            },
            SortColumn {
                values: Arc::new(PrimitiveArray::<UInt32Type>::from(vec![
                    Some(101),
                    Some(8),
                    Some(7),
                    Some(102),
                ])) as ArrayRef,
                options: None,
            },
            SortColumn {
                values: Arc::new(PrimitiveArray::<Int64Type>::from(vec![
                    Some(-1),
                    Some(-2),
                    Some(-3),
                    Some(-4),
                ])) as ArrayRef,
                options: None,
            },
        ];
        let expected = vec![
            Arc::new(PrimitiveArray::<Int64Type>::from(vec![
                Some(-1),
                Some(0),
                Some(0),
                Some(2),
            ])) as ArrayRef,
            Arc::new(PrimitiveArray::<UInt32Type>::from(vec![
                Some(7),
                Some(101),
                Some(102),
                Some(8),
            ])) as ArrayRef,
            Arc::new(PrimitiveArray::<Int64Type>::from(vec![
                Some(-3),
                Some(-1),
                Some(-4),
                Some(-2),
            ])) as ArrayRef,
        ];
        test_lex_sort_arrays(input, expected, None);

        // test mix of string and in64 with option
        let input = vec![
            SortColumn {
                values: Arc::new(PrimitiveArray::<Int64Type>::from(vec![
                    Some(0),
                    Some(2),
                    Some(-1),
                    Some(0),
                ])) as ArrayRef,
                options: Some(SortOptions {
                    descending: true,
                    nulls_first: true,
                }),
            },
            SortColumn {
                values: Arc::new(StringArray::from(vec![
                    Some("foo"),
                    Some("9"),
                    Some("7"),
                    Some("bar"),
                ])) as ArrayRef,
                options: Some(SortOptions {
                    descending: true,
                    nulls_first: true,
                }),
            },
        ];
        let expected = vec![
            Arc::new(PrimitiveArray::<Int64Type>::from(vec![
                Some(2),
                Some(0),
                Some(0),
                Some(-1),
            ])) as ArrayRef,
            Arc::new(StringArray::from(vec![
                Some("9"),
                Some("foo"),
                Some("bar"),
                Some("7"),
            ])) as ArrayRef,
        ];
        test_lex_sort_arrays(input, expected, None);

        // test sort with nulls first
        let input = vec![
            SortColumn {
                values: Arc::new(PrimitiveArray::<Int64Type>::from(vec![
                    None,
                    Some(-1),
                    Some(2),
                    None,
                ])) as ArrayRef,
                options: Some(SortOptions {
                    descending: true,
                    nulls_first: true,
                }),
            },
            SortColumn {
                values: Arc::new(StringArray::from(vec![
                    Some("foo"),
                    Some("world"),
                    Some("hello"),
                    None,
                ])) as ArrayRef,
                options: Some(SortOptions {
                    descending: true,
                    nulls_first: true,
                }),
            },
        ];
        let expected = vec![
            Arc::new(PrimitiveArray::<Int64Type>::from(vec![
                None,
                None,
                Some(2),
                Some(-1),
            ])) as ArrayRef,
            Arc::new(StringArray::from(vec![
                None,
                Some("foo"),
                Some("hello"),
                Some("world"),
            ])) as ArrayRef,
        ];
        test_lex_sort_arrays(input, expected, None);

        // test sort with nulls last
        let input = vec![
            SortColumn {
                values: Arc::new(PrimitiveArray::<Int64Type>::from(vec![
                    None,
                    Some(-1),
                    Some(2),
                    None,
                ])) as ArrayRef,
                options: Some(SortOptions {
                    descending: true,
                    nulls_first: false,
                }),
            },
            SortColumn {
                values: Arc::new(StringArray::from(vec![
                    Some("foo"),
                    Some("world"),
                    Some("hello"),
                    None,
                ])) as ArrayRef,
                options: Some(SortOptions {
                    descending: true,
                    nulls_first: false,
                }),
            },
        ];
        let expected = vec![
            Arc::new(PrimitiveArray::<Int64Type>::from(vec![
                Some(2),
                Some(-1),
                None,
                None,
            ])) as ArrayRef,
            Arc::new(StringArray::from(vec![
                Some("hello"),
                Some("world"),
                Some("foo"),
                None,
            ])) as ArrayRef,
        ];
        test_lex_sort_arrays(input, expected, None);

        // test sort with opposite options
        let input = vec![
            SortColumn {
                values: Arc::new(PrimitiveArray::<Int64Type>::from(vec![
                    None,
                    Some(-1),
                    Some(2),
                    Some(-1),
                    None,
                ])) as ArrayRef,
                options: Some(SortOptions {
                    descending: false,
                    nulls_first: false,
                }),
            },
            SortColumn {
                values: Arc::new(StringArray::from(vec![
                    Some("foo"),
                    Some("bar"),
                    Some("world"),
                    Some("hello"),
                    None,
                ])) as ArrayRef,
                options: Some(SortOptions {
                    descending: true,
                    nulls_first: true,
                }),
            },
        ];
        let expected = vec![
            Arc::new(PrimitiveArray::<Int64Type>::from(vec![
                Some(-1),
                Some(-1),
                Some(2),
                None,
                None,
            ])) as ArrayRef,
            Arc::new(StringArray::from(vec![
                Some("hello"),
                Some("bar"),
                Some("world"),
                None,
                Some("foo"),
            ])) as ArrayRef,
        ];
        test_lex_sort_arrays(input, expected, None);
    }

    #[test]
    fn test_partial_sort() {
        let mut before: Vec<&str> = vec![
            "a", "cat", "mat", "on", "sat", "the", "xxx", "xxxx", "fdadfdsf",
        ];
        let mut d = before.clone();
        d.sort_unstable();

        for last in 0..before.len() {
            partial_sort(&mut before, last, |a, b| a.cmp(b));
            assert_eq!(&d[0..last], &before.as_slice()[0..last]);
        }
    }

    #[test]
    fn test_partial_rand_sort() {
        let size = 1000u32;
        let mut rng = StdRng::seed_from_u64(42);
        let mut before: Vec<u32> = (0..size).map(|_| rng.gen::<u32>()).collect();
        let mut d = before.clone();
        let last = (rng.next_u32() % size) as usize;
        d.sort_unstable();

        partial_sort(&mut before, last, |a, b| a.cmp(b));
        assert_eq!(&d[0..last], &before[0..last]);
    }
}<|MERGE_RESOLUTION|>--- conflicted
+++ resolved
@@ -166,38 +166,6 @@
     let (v, n) = partition_validity(values);
 
     match values.data_type() {
-<<<<<<< HEAD
-        DataType::Boolean => sort_boolean(values, v, n, &options),
-        DataType::Int8 => sort_primitive::<Int8Type, _>(values, v, n, cmp, &options),
-        DataType::Int16 => sort_primitive::<Int16Type, _>(values, v, n, cmp, &options),
-        DataType::Int32 => sort_primitive::<Int32Type, _>(values, v, n, cmp, &options),
-        DataType::Int64 => sort_primitive::<Int64Type, _>(values, v, n, cmp, &options),
-        DataType::Int64Decimal(0) => {
-            sort_primitive::<Int64Decimal0Type, _>(values, v, n, cmp, &options)
-        }
-        DataType::Int64Decimal(1) => {
-            sort_primitive::<Int64Decimal1Type, _>(values, v, n, cmp, &options)
-        }
-        DataType::Int64Decimal(2) => {
-            sort_primitive::<Int64Decimal2Type, _>(values, v, n, cmp, &options)
-        }
-        DataType::Int64Decimal(3) => {
-            sort_primitive::<Int64Decimal3Type, _>(values, v, n, cmp, &options)
-        }
-        DataType::Int64Decimal(4) => {
-            sort_primitive::<Int64Decimal4Type, _>(values, v, n, cmp, &options)
-        }
-        DataType::Int64Decimal(5) => {
-            sort_primitive::<Int64Decimal5Type, _>(values, v, n, cmp, &options)
-        }
-        DataType::Int64Decimal(10) => {
-            sort_primitive::<Int64Decimal10Type, _>(values, v, n, cmp, &options)
-        }
-        DataType::UInt8 => sort_primitive::<UInt8Type, _>(values, v, n, cmp, &options),
-        DataType::UInt16 => sort_primitive::<UInt16Type, _>(values, v, n, cmp, &options),
-        DataType::UInt32 => sort_primitive::<UInt32Type, _>(values, v, n, cmp, &options),
-        DataType::UInt64 => sort_primitive::<UInt64Type, _>(values, v, n, cmp, &options),
-=======
         DataType::Boolean => sort_boolean(values, v, n, &options, limit),
         DataType::Int8 => {
             sort_primitive::<Int8Type, _>(values, v, n, cmp, &options, limit)
@@ -223,7 +191,27 @@
         DataType::UInt64 => {
             sort_primitive::<UInt64Type, _>(values, v, n, cmp, &options, limit)
         }
->>>>>>> 4363fefe
+        DataType::Int64Decimal(0) => {
+            sort_primitive::<Int64Decimal0Type, _>(values, v, n, cmp, &options, limit)
+        }
+        DataType::Int64Decimal(1) => {
+            sort_primitive::<Int64Decimal1Type, _>(values, v, n, cmp, &options, limit)
+        }
+        DataType::Int64Decimal(2) => {
+            sort_primitive::<Int64Decimal2Type, _>(values, v, n, cmp, &options, limit)
+        }
+        DataType::Int64Decimal(3) => {
+            sort_primitive::<Int64Decimal3Type, _>(values, v, n, cmp, &options, limit)
+        }
+        DataType::Int64Decimal(4) => {
+            sort_primitive::<Int64Decimal4Type, _>(values, v, n, cmp, &options, limit)
+        }
+        DataType::Int64Decimal(5) => {
+            sort_primitive::<Int64Decimal5Type, _>(values, v, n, cmp, &options, limit)
+        }
+        DataType::Int64Decimal(10) => {
+            sort_primitive::<Int64Decimal10Type, _>(values, v, n, cmp, &options, limit)
+        }
         DataType::Float32 => {
             sort_primitive::<Float32Type, _>(values, v, n, total_cmp_32, &options, limit)
         }
