--- conflicted
+++ resolved
@@ -351,9 +351,14 @@
             .with_repetition(repetition)
             .build(),
         DataType::Int64Decimal(scale) => {
+            let precision = 18;
             Type::primitive_type_builder(name, PhysicalType::INT64)
-                .with_logical_type(LogicalType::DECIMAL)
+                .with_logical_type(Some(LogicalType::DECIMAL(DecimalType::new(
+                    *scale as i32,
+                    precision,
+                ))))
                 .with_scale(*scale as i32)
+                .with_precision(precision)
                 .with_repetition(repetition)
                 .build()
         }
@@ -727,26 +732,20 @@
             (None, ConvertedType::TIMESTAMP_MICROS) => {
                 Ok(DataType::Timestamp(TimeUnit::Microsecond, None))
             }
-<<<<<<< HEAD
-            LogicalType::DECIMAL => match self.schema {
-                Type::PrimitiveType { scale, .. } => {
-                    Ok(DataType::Int64Decimal(*scale as usize))
+            (Some(LogicalType::DECIMAL(_)), _) | (None, ConvertedType::DECIMAL) => {
+                match self.schema {
+                    Type::PrimitiveType { scale, .. } => {
+                        Ok(DataType::Int64Decimal(*scale as usize))
+                    }
+                    _ => Err(ArrowError(format!(
+                        "Scale is missing for {:?}",
+                        self.schema
+                    ))),
                 }
-                _ => Err(ArrowError(format!(
-                    "Scale is missing for {:?}",
-                    self.schema
-                ))),
-            },
-            other => Err(ArrowError(format!(
-                "Unable to convert parquet INT64 logical type {}",
-                other
-=======
-            (Some(LogicalType::DECIMAL(_)), _) => Ok(self.to_decimal()),
-            (None, ConvertedType::DECIMAL) => Ok(self.to_decimal()),
+            }
             (logical, converted) => Err(ArrowError(format!(
                 "Unable to convert parquet INT64 logical type {:?} or converted type {}",
                 logical, converted
->>>>>>> 4363fefe
             ))),
         }
     }
