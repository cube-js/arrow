// regarding copyright ownership.  The ASF licenses this file
// to you under the Apache License, Version 2.0 (the
// "License"); you may not use this file except in compliance
// with the License.  You may obtain a copy of the License at
//
//   http://www.apache.org/licenses/LICENSE-2.0
//
// Unless required by applicable law or agreed to in writing,
// software distributed under the License is distributed on an
// "AS IS" BASIS, WITHOUT WARRANTIES OR CONDITIONS OF ANY
// KIND, either express or implied.  See the License for the
// specific language governing permissions and limitations
// under the License.

//! Filter Push Down optimizer rule ensures that filters are applied as early as possible in the plan

use crate::datasource::datasource::TableProviderFilterPushDown;
use crate::error::DataFusionError;
use crate::logical_plan::{and, JoinType, LogicalPlan};
use crate::logical_plan::{DFSchema, Expr};
use crate::optimizer::optimizer::OptimizerRule;
use crate::optimizer::utils;
use crate::physical_plan::expressions::Column;
use crate::{error::Result, logical_plan::Operator};
use std::{
    collections::{HashMap, HashSet},
    sync::Arc,
};

/// Filter Push Down optimizer rule pushes filter clauses down the plan
/// # Introduction
/// A filter-commutative operation is an operation whose result of filter(op(data)) = op(filter(data)).
/// An example of a filter-commutative operation is a projection; a counter-example is `limit`.
///
/// The filter-commutative property is column-specific. An aggregate grouped by A on SUM(B)
/// can commute with a filter that depends on A only, but does not commute with a filter that depends
/// on SUM(B).
///
/// This optimizer commutes filters with filter-commutative operations to push the filters
/// the closest possible to the scans, re-writing the filter expressions by every
/// projection that changes the filter's expression.
///
/// Filter: #b Gt Int64(10)
///     Projection: #a AS b
///
/// is optimized to
///
/// Projection: #a AS b
///     Filter: #a Gt Int64(10)  <--- changed from #b to #a
///
/// This performs a single pass trought the plan. When it passes trought a filter, it stores that filter,
/// and when it reaches a node that does not commute with it, it adds the filter to that place.
/// When it passes through a projection, it re-writes the filter's expression taking into accoun that projection.
/// When multiple filters would have been written, it `AND` their expressions into a single expression.
pub struct FilterPushDown {}

#[derive(Debug, Clone, Default)]
struct State {
    // (predicate, columns on the predicate)
    filters: Vec<(Expr, HashSet<String>)>,
}

type Predicates<'a> = (Vec<&'a Expr>, Vec<&'a HashSet<String>>);

/// returns all predicates in `state` that depend on any of `used_columns`
fn get_predicates<'a>(
    state: &'a State,
    used_columns: &HashSet<String>,
) -> Predicates<'a> {
    state
        .filters
        .iter()
        .filter(|(_, columns)| {
            !columns
                .intersection(used_columns)
                .collect::<HashSet<_>>()
                .is_empty()
        })
        .map(|&(ref a, ref b)| (a, b))
        .unzip()
}

// returns 3 (potentially overlaping) sets of predicates:
// * pushable to left: its columns are all on the left
// * pushable to right: its columns is all on the right
// * keep: the set of columns is not in only either left or right
// Note that a predicate can be both pushed to the left and to the right.
fn get_join_predicates<'a>(
    state: &'a State,
    left: &DFSchema,
    right: &DFSchema,
) -> (
    Vec<&'a HashSet<String>>,
    Vec<&'a HashSet<String>>,
    Predicates<'a>,
) {
    let left_columns = &left
        .fields()
        .iter()
        .map(|f| f.qualified_name())
        .collect::<HashSet<_>>();
    let right_columns = &right
        .fields()
        .iter()
        .map(|f| f.qualified_name())
        .collect::<HashSet<_>>();

    let filters = state
        .filters
        .iter()
        .map(|(predicate, columns)| {
            (
                (predicate, columns),
                (
                    columns,
                    left_columns.intersection(columns).collect::<HashSet<_>>(),
                    right_columns.intersection(columns).collect::<HashSet<_>>(),
                ),
            )
        })
        .collect::<Vec<_>>();

    let pushable_to_left = filters
        .iter()
        .filter(|(_, (columns, left, _))| left.len() == columns.len())
        .map(|((_, b), _)| *b)
        .collect();
    let pushable_to_right = filters
        .iter()
        .filter(|(_, (columns, _, right))| right.len() == columns.len())
        .map(|((_, b), _)| *b)
        .collect();
    let keep = filters
        .iter()
        .filter(|(_, (columns, left, right))| {
            // predicates whose columns are not in only one side of the join need to remain
            let all_in_left = left.len() == columns.len();
            let all_in_right = right.len() == columns.len();
            !all_in_left && !all_in_right
        })
        .map(|((ref a, ref b), _)| (a, b))
        .unzip();
    (pushable_to_left, pushable_to_right, keep)
}

/// Optimizes the plan
fn push_down(state: &State, plan: &LogicalPlan) -> Result<LogicalPlan> {
    let new_inputs = plan
        .inputs()
        .iter()
        .map(|input| optimize(input, state.clone()))
        .collect::<Result<Vec<_>>>()?;

    let expr = plan.expressions();
    utils::from_plan(&plan, &expr, &new_inputs)
}

/// returns a new [LogicalPlan] that wraps `plan` in a [LogicalPlan::Filter] with
/// its predicate be all `predicates` ANDed.
fn add_filter(plan: LogicalPlan, predicates: &[&Expr]) -> LogicalPlan {
    // reduce filters to a single filter with an AND
    let predicate = predicates
        .iter()
        .skip(1)
        .fold(predicates[0].clone(), |acc, predicate| {
            and(acc, (*predicate).to_owned())
        });

    LogicalPlan::Filter {
        predicate,
        input: Arc::new(plan),
    }
}

// remove all filters from `filters` that are in `predicate_columns`
fn remove_filters(
    filters: &[(Expr, HashSet<String>)],
    predicate_columns: &[&HashSet<String>],
) -> Vec<(Expr, HashSet<String>)> {
    filters
        .iter()
        .filter(|(_, columns)| !predicate_columns.contains(&columns))
        .cloned()
        .collect::<Vec<_>>()
}

// keeps all filters from `filters` that are in `predicate_columns`
fn keep_filters(
    filters: &[(Expr, HashSet<String>)],
    predicate_columns: &[&HashSet<String>],
) -> Vec<(Expr, HashSet<String>)> {
    filters
        .iter()
        .filter(|(_, columns)| predicate_columns.contains(&columns))
        .cloned()
        .collect::<Vec<_>>()
}

fn not_null_filters(filters: &[(Expr, HashSet<String>)]) -> bool {
    !filters.is_empty() && filters.iter().all(|(f, _)| !matches!(f, Expr::IsNull(_)))
}

fn mirror_scalar_filters(
    from_filters: &[(Expr, HashSet<String>)],
    to_filters: &[(Expr, HashSet<String>)],
    from_on: Vec<String>,
    to_on: Vec<String>,
    to_schema: &DFSchema,
) -> Result<Vec<(Expr, HashSet<String>)>> {
    Ok(from_filters
        .iter()
        .filter(|(_, columns)| from_on.iter().all(|f| columns.contains(f)))
        .map(|(f, _)| -> Result<_> {
            let expr = rewrite(
                &f,
                &from_on
                    .iter()
                    .zip(to_on.iter())
                    .map(|(from, to)| -> Result<_> {
                        let field = to_schema.lookup_field_by_string_name(to)?;
                        Ok((
                            from.to_string(),
                            Expr::Column(
                                field.name().to_string(),
                                field.qualifier().cloned(),
                            ),
                        ))
                    })
                    .collect::<Result<HashMap<String, Expr>>>()?,
            )?;
            if to_filters.iter().any(|(to_filter, _)| to_filter == &expr) {
                return Ok(None);
            }
            let mut new_columns = HashSet::new();
            utils::expr_to_column_names(&expr, &mut new_columns)?;
            Ok(Some((expr, new_columns)))
        })
        .collect::<Result<Vec<_>>>()?
        .into_iter()
        .filter_map(|v| v)
        .collect())
}

/// builds a new [LogicalPlan] from `plan` by issuing new [LogicalPlan::Filter] if any of the filters
/// in `state` depend on the columns `used_columns`.
fn issue_filters(
    mut state: State,
    used_columns: HashSet<String>,
    plan: &LogicalPlan,
) -> Result<LogicalPlan> {
    let (predicates, predicate_columns) = get_predicates(&state, &used_columns);

    if predicates.is_empty() {
        // all filters can be pushed down => optimize inputs and return new plan
        return push_down(&state, plan);
    }

    let plan = add_filter(plan.clone(), &predicates);

    state.filters = remove_filters(&state.filters, &predicate_columns);

    // continue optimization over all input nodes by cloning the current state (i.e. each node is independent)
    push_down(&state, &plan)
}

/// converts "A AND B AND C" => [A, B, C]
fn split_members<'a>(predicate: &'a Expr, predicates: &mut Vec<&'a Expr>) {
    match predicate {
        Expr::BinaryExpr {
            right,
            op: Operator::And,
            left,
        } => {
            split_members(&left, predicates);
            split_members(&right, predicates);
        }
        other => predicates.push(other),
    }
}

fn optimize(plan: &LogicalPlan, mut state: State) -> Result<LogicalPlan> {
    match plan {
        LogicalPlan::Filter { input, predicate } => {
            let mut predicates = vec![];
            split_members(predicate, &mut predicates);

            predicates
                .into_iter()
                .try_for_each::<_, Result<()>>(|predicate| {
                    let mut columns: HashSet<String> = HashSet::new();
                    utils::expr_to_column_names(predicate, &mut columns)?;
                    // collect the predicate
                    state.filters.push((predicate.clone(), columns));
                    Ok(())
                })?;

            optimize(input, state)
        }
        LogicalPlan::Projection {
            input,
            expr,
            schema,
        } => {
            // A projection is filter-commutable, but re-writes all predicate expressions
            // collect projection.
            let mut projection = HashMap::new();
            schema.fields().iter().enumerate().for_each(|(i, field)| {
                // strip alias, as they should not be part of filters
                let expr = match &expr[i] {
                    Expr::Alias(expr, _) => expr.as_ref().clone(),
                    expr => expr.clone(),
                };

                projection.insert(field.qualified_name(), expr);
            });

            // re-write all filters based on this projection
            // E.g. in `Filter: #b\n  Projection: #a > 1 as b`, we can swap them, but the filter must be "#a > 1"
            for (predicate, columns) in state.filters.iter_mut() {
                *predicate = rewrite(predicate, &projection)?;

                columns.clear();
                utils::expr_to_column_names(predicate, columns)?;
            }

            // optimize inner
            let new_input = optimize(input, state)?;

            utils::from_plan(&plan, &expr, &[new_input])
        }
        LogicalPlan::Union { schema, .. } => {
            let used_columns = plan
                .schema()
                .fields()
                .iter()
                .map(|f| f.qualified_name())
                .collect::<HashSet<_>>();

            let mut projection = HashMap::new();
            schema.fields().iter().for_each(|field| {
                projection.insert(
                    field.qualified_name(),
                    Expr::Column(field.name().to_string(), None),
                );
            });

            // re-write all filters based on this projection
            // E.g. in `Filter: #b\n  Projection: #a > 1 as b`, we can swap them, but the filter must be "#a > 1"
            for (predicate, columns) in state.filters.iter_mut() {
                *predicate = rewrite(predicate, &projection)?;

                columns.clear();
                utils::expr_to_column_names(predicate, columns)?;
            }

            issue_filters(state, used_columns, plan)
        }
        LogicalPlan::Aggregate {
            input, aggr_expr, ..
        } => {
            // An aggregate's aggreagate columns are _not_ filter-commutable => collect these:
            // * columns whose aggregation expression depends on
            // * the aggregation columns themselves

            // construct set of columns that `aggr_expr` depends on
            let mut used_columns = HashSet::new();
            utils::exprlist_to_column_names(aggr_expr, &mut used_columns)?;

            let agg_columns = aggr_expr
                .iter()
                .map(|x| x.name(input.schema()))
                .collect::<Result<HashSet<_>>>()?;
            used_columns.extend(agg_columns);

            issue_filters(state, used_columns, plan)
        }
        LogicalPlan::Sort { .. } => {
            // sort is filter-commutable
            push_down(&state, plan)
        }
        LogicalPlan::Limit { input, .. } | LogicalPlan::Skip { input, .. } => {
            // limit and skip are _not_ filter-commutable => collect all columns from its input
            let used_columns = input
                .schema()
                .fields()
                .iter()
                .map(|f| f.qualified_name())
                .collect::<HashSet<_>>();
            issue_filters(state, used_columns, plan)
        }
        LogicalPlan::Join {
            left,
            right,
            join_type,
            on,
            schema,
        } => {
            let (pushable_to_left, pushable_to_right, keep) =
                get_join_predicates(&state, &left.schema(), &right.schema());

            let mut left_state = state.clone();
            left_state.filters = keep_filters(&left_state.filters, &pushable_to_left);
            let left_not_null = not_null_filters(left_state.filters.as_slice());

            let mut right_state = state.clone();
            right_state.filters = keep_filters(&right_state.filters, &pushable_to_right);
            let right_not_null = not_null_filters(right_state.filters.as_slice());

            if matches!(join_type, JoinType::Left | JoinType::Inner) {
                left_state.filters.append(&mut mirror_scalar_filters(
                    right_state.filters.as_slice(),
                    left_state.filters.as_slice(),
                    on.iter().map(|(_, r)| r.to_string()).collect(),
                    on.iter().map(|(l, _)| l.to_string()).collect(),
                    left.schema(),
                )?);
            }

            if matches!(join_type, JoinType::Right | JoinType::Inner) {
                right_state.filters.append(&mut mirror_scalar_filters(
                    left_state.filters.as_slice(),
                    right_state.filters.as_slice(),
                    on.iter().map(|(l, _)| l.to_string()).collect(),
                    on.iter().map(|(_, r)| r.to_string()).collect(),
                    right.schema(),
                )?);
            }

            let left = optimize(left, left_state)?;
            let right = optimize(right, right_state)?;

            // create a new Join with the new `left` and `right`
<<<<<<< HEAD
            let expr = utils::expressions(&plan);
            let convert_to_inner = match join_type {
                JoinType::Left => right_not_null,
                JoinType::Right => left_not_null,
                JoinType::Inner => false,
            };
            let plan = if convert_to_inner {
                LogicalPlan::Join {
                    left: Arc::new(left),
                    right: Arc::new(right),
                    on: on.clone(),
                    schema: schema.clone(),
                    join_type: JoinType::Inner,
                }
            } else {
                utils::from_plan(&plan, &expr, &vec![left, right])?
            };
=======
            let expr = plan.expressions();
            let plan = utils::from_plan(&plan, &expr, &[left, right])?;
>>>>>>> 4363fefe

            if keep.0.is_empty() {
                Ok(plan)
            } else {
                // wrap the join on the filter whose predicates must be kept
                let plan = add_filter(plan, &keep.0);
                state.filters = remove_filters(&state.filters, &keep.1);

                Ok(plan)
            }
        }
        LogicalPlan::TableScan {
            source,
            projected_schema,
            filters,
            projection,
            table_name,
<<<<<<< HEAD
            alias,
=======
            limit,
>>>>>>> 4363fefe
        } => {
            let mut used_columns = HashSet::new();
            let mut new_filters = filters.clone();

            for (filter_expr, cols) in &state.filters {
                let (preserve_filter_node, add_to_provider) =
                    match source.supports_filter_pushdown(filter_expr)? {
                        TableProviderFilterPushDown::Unsupported => (true, false),
                        TableProviderFilterPushDown::Inexact => (true, true),
                        TableProviderFilterPushDown::Exact => (false, true),
                    };

                if preserve_filter_node {
                    used_columns.extend(cols.clone());
                }

                if add_to_provider {
                    // Underlying filters get passed to `TableProvider::scan` unchanged later.
                    // `TableProvider::scan` does not get information about aliasing or table names
                    // so we strip the qualifiers from fields here.
                    new_filters.push(strip_qualifiers(&filter_expr, projected_schema)?);
                }
            }

            issue_filters(
                state,
                used_columns,
                &LogicalPlan::TableScan {
                    source: source.clone(),
                    projection: projection.clone(),
                    projected_schema: projected_schema.clone(),
                    table_name: table_name.clone(),
                    filters: new_filters,
<<<<<<< HEAD
                    alias: alias.clone(),
=======
                    limit: *limit,
>>>>>>> 4363fefe
                },
            )
        }
        _ => {
            // all other plans are _not_ filter-commutable
            let used_columns = plan
                .schema()
                .fields()
                .iter()
                .map(|f| f.qualified_name())
                .collect::<HashSet<_>>();
            issue_filters(state, used_columns, plan)
        }
    }
}

fn strip_qualifiers(e: &Expr, schema: &DFSchema) -> Result<Expr> {
    if let Expr::Column(name, Some(qual)) = &e {
        // Sanity check: the field must be unambigous and present in the schema.
        let f = schema.field_with_unqualified_name(&name)?;
        if f.qualifier() != Some(&qual) {
            return Err(DataFusionError::Plan(format!(
                "The field has has qualifier {:?}, expected {:?}",
                f.qualifier(),
                qual
            )));
        }
        return Ok(Expr::Column(name.clone(), None));
    }

    let mut parts = utils::expr_sub_expressions(&e)?;
    for p in &mut parts {
        *p = strip_qualifiers(&p, &schema)?;
    }

    utils::rewrite_expression(&e, &parts)
}

impl OptimizerRule for FilterPushDown {
    fn name(&self) -> &str {
        "filter_push_down"
    }

    fn optimize(&self, plan: &LogicalPlan) -> Result<LogicalPlan> {
        optimize(plan, State::default())
    }
}

impl FilterPushDown {
    #[allow(missing_docs)]
    pub fn new() -> Self {
        Self {}
    }
}

/// replaces columns by its name on the projection.
fn rewrite(expr: &Expr, projection: &HashMap<String, Expr>) -> Result<Expr> {
    let expressions = utils::expr_sub_expressions(&expr)?;

    let expressions = expressions
        .iter()
        .map(|e| rewrite(e, &projection))
        .collect::<Result<Vec<_>>>()?;

    if let Expr::Column(name, relation) = expr {
        if let Some(expr) =
            projection.get(&Column::new_with_alias(name, relation.clone()).full_name())
        {
            return Ok(expr.clone());
        }
    }

    utils::rewrite_expression(&expr, &expressions)
}

#[cfg(test)]
mod tests {
    use super::*;
    use crate::datasource::datasource::Statistics;
    use crate::datasource::TableProvider;
    use crate::logical_plan::{lit, sum, DFSchema, Expr, LogicalPlanBuilder, Operator};
    use crate::physical_plan::ExecutionPlan;
    use crate::test::*;
    use crate::{logical_plan::col, prelude::JoinType};
    use arrow::datatypes::SchemaRef;

    fn assert_optimized_plan_eq(plan: &LogicalPlan, expected: &str) {
        let rule = FilterPushDown::new();
        let optimized_plan = rule.optimize(plan).expect("failed to optimize plan");
        let formatted_plan = format!("{:?}", optimized_plan);
        assert_eq!(formatted_plan, expected);
    }

    #[test]
    fn filter_before_projection() -> Result<()> {
        let table_scan = test_table_scan()?;
        let plan = LogicalPlanBuilder::from(&table_scan)
            .project(vec![col("a"), col("b")])?
            .filter(col("a").eq(lit(1i64)))?
            .build()?;
        // filter is before projection
        let expected = "\
            Projection: #a, #b\
            \n  Filter: #a Eq Int64(1)\
            \n    TableScan: test projection=None";
        assert_optimized_plan_eq(&plan, expected);
        Ok(())
    }

    #[test]
    fn filter_after_limit() -> Result<()> {
        let table_scan = test_table_scan()?;
        let plan = LogicalPlanBuilder::from(&table_scan)
            .project(vec![col("a"), col("b")])?
            .limit(10)?
            .filter(col("a").eq(lit(1i64)))?
            .build()?;
        // filter is before single projection
        let expected = "\
            Filter: #a Eq Int64(1)\
            \n  Limit: 10\
            \n    Projection: #a, #b\
            \n      TableScan: test projection=None";
        assert_optimized_plan_eq(&plan, expected);
        Ok(())
    }

    #[test]
    fn filter_jump_2_plans() -> Result<()> {
        let table_scan = test_table_scan()?;
        let plan = LogicalPlanBuilder::from(&table_scan)
            .project(vec![col("a"), col("b"), col("c")])?
            .project(vec![col("c"), col("b")])?
            .filter(col("a").eq(lit(1i64)))?
            .build()?;
        // filter is before double projection
        let expected = "\
            Projection: #c, #b\
            \n  Projection: #a, #b, #c\
            \n    Filter: #a Eq Int64(1)\
            \n      TableScan: test projection=None";
        assert_optimized_plan_eq(&plan, expected);
        Ok(())
    }

    #[test]
    fn filter_move_agg() -> Result<()> {
        let table_scan = test_table_scan()?;
        let plan = LogicalPlanBuilder::from(&table_scan)
            .aggregate(vec![col("a")], vec![sum(col("b")).alias("total_salary")])?
            .filter(col("a").gt(lit(10i64)))?
            .build()?;
        // filter of key aggregation is commutative
        let expected = "\
            Aggregate: groupBy=[[#a]], aggr=[[SUM(#b) AS total_salary]]\
            \n  Filter: #a Gt Int64(10)\
            \n    TableScan: test projection=None";
        assert_optimized_plan_eq(&plan, expected);
        Ok(())
    }

    #[test]
    fn filter_keep_agg() -> Result<()> {
        let table_scan = test_table_scan()?;
        let plan = LogicalPlanBuilder::from(&table_scan)
            .aggregate(vec![col("a")], vec![sum(col("b")).alias("b")])?
            .filter(col("b").gt(lit(10i64)))?
            .build()?;
        // filter of aggregate is after aggregation since they are non-commutative
        let expected = "\
            Filter: #b Gt Int64(10)\
            \n  Aggregate: groupBy=[[#a]], aggr=[[SUM(#b) AS b]]\
            \n    TableScan: test projection=None";
        assert_optimized_plan_eq(&plan, expected);
        Ok(())
    }

    /// verifies that a filter is pushed to before a projection, the filter expression is correctly re-written
    #[test]
    fn alias() -> Result<()> {
        let table_scan = test_table_scan()?;
        let plan = LogicalPlanBuilder::from(&table_scan)
            .project(vec![col("a").alias("b"), col("c")])?
            .filter(col("b").eq(lit(1i64)))?
            .build()?;
        // filter is before projection
        let expected = "\
            Projection: #a AS b, #c\
            \n  Filter: #a Eq Int64(1)\
            \n    TableScan: test projection=None";
        assert_optimized_plan_eq(&plan, expected);
        Ok(())
    }

    fn add(left: Expr, right: Expr) -> Expr {
        Expr::BinaryExpr {
            left: Box::new(left),
            op: Operator::Plus,
            right: Box::new(right),
        }
    }

    fn multiply(left: Expr, right: Expr) -> Expr {
        Expr::BinaryExpr {
            left: Box::new(left),
            op: Operator::Multiply,
            right: Box::new(right),
        }
    }

    /// verifies that a filter is pushed to before a projection with a complex expression, the filter expression is correctly re-written
    #[test]
    fn complex_expression() -> Result<()> {
        let table_scan = test_table_scan()?;
        let plan = LogicalPlanBuilder::from(&table_scan)
            .project(vec![
                add(multiply(col("a"), lit(2)), col("c")).alias("b"),
                col("c"),
            ])?
            .filter(col("b").eq(lit(1i64)))?
            .build()?;

        // not part of the test, just good to know:
        assert_eq!(
            format!("{:?}", plan),
            "\
            Filter: #b Eq Int64(1)\
            \n  Projection: #a Multiply Int32(2) Plus #c AS b, #c\
            \n    TableScan: test projection=None"
        );

        // filter is before projection
        let expected = "\
            Projection: #a Multiply Int32(2) Plus #c AS b, #c\
            \n  Filter: #a Multiply Int32(2) Plus #c Eq Int64(1)\
            \n    TableScan: test projection=None";
        assert_optimized_plan_eq(&plan, expected);
        Ok(())
    }

    /// verifies that when a filter is pushed to after 2 projections, the filter expression is correctly re-written
    #[test]
    fn complex_plan() -> Result<()> {
        let table_scan = test_table_scan()?;
        let plan = LogicalPlanBuilder::from(&table_scan)
            .project(vec![
                add(multiply(col("a"), lit(2)), col("c")).alias("b"),
                col("c"),
            ])?
            // second projection where we rename columns, just to make it difficult
            .project(vec![multiply(col("b"), lit(3)).alias("a"), col("c")])?
            .filter(col("a").eq(lit(1i64)))?
            .build()?;

        // not part of the test, just good to know:
        assert_eq!(
            format!("{:?}", plan),
            "\
            Filter: #a Eq Int64(1)\
            \n  Projection: #b Multiply Int32(3) AS a, #c\
            \n    Projection: #a Multiply Int32(2) Plus #c AS b, #c\
            \n      TableScan: test projection=None"
        );

        // filter is before the projections
        let expected = "\
        Projection: #b Multiply Int32(3) AS a, #c\
        \n  Projection: #a Multiply Int32(2) Plus #c AS b, #c\
        \n    Filter: #a Multiply Int32(2) Plus #c Multiply Int32(3) Eq Int64(1)\
        \n      TableScan: test projection=None";
        assert_optimized_plan_eq(&plan, expected);
        Ok(())
    }

    /// verifies that when two filters apply after an aggregation that only allows one to be pushed, one is pushed
    /// and the other not.
    #[test]
    fn multi_filter() -> Result<()> {
        // the aggregation allows one filter to pass (b), and the other one to not pass (SUM(c))
        let table_scan = test_table_scan()?;
        let plan = LogicalPlanBuilder::from(&table_scan)
            .project(vec![col("a").alias("b"), col("c")])?
            .aggregate(vec![col("b")], vec![sum(col("c"))])?
            .filter(col("b").gt(lit(10i64)))?
            .filter(col("SUM(c)").gt(lit(10i64)))?
            .build()?;

        // not part of the test, just good to know:
        assert_eq!(
            format!("{:?}", plan),
            "\
            Filter: #SUM(c) Gt Int64(10)\
            \n  Filter: #b Gt Int64(10)\
            \n    Aggregate: groupBy=[[#b]], aggr=[[SUM(#c)]]\
            \n      Projection: #a AS b, #c\
            \n        TableScan: test projection=None"
        );

        // filter is before the projections
        let expected = "\
        Filter: #SUM(c) Gt Int64(10)\
        \n  Aggregate: groupBy=[[#b]], aggr=[[SUM(#c)]]\
        \n    Projection: #a AS b, #c\
        \n      Filter: #a Gt Int64(10)\
        \n        TableScan: test projection=None";
        assert_optimized_plan_eq(&plan, expected);

        Ok(())
    }

    /// verifies that when a filter with two predicates is applied after an aggregation that only allows one to be pushed, one is pushed
    /// and the other not.
    #[test]
    fn split_filter() -> Result<()> {
        // the aggregation allows one filter to pass (b), and the other one to not pass (SUM(c))
        let table_scan = test_table_scan()?;
        let plan = LogicalPlanBuilder::from(&table_scan)
            .project(vec![col("a").alias("b"), col("c")])?
            .aggregate(vec![col("b")], vec![sum(col("c"))])?
            .filter(and(
                col("SUM(c)").gt(lit(10i64)),
                and(col("b").gt(lit(10i64)), col("SUM(c)").lt(lit(20i64))),
            ))?
            .build()?;

        // not part of the test, just good to know:
        assert_eq!(
            format!("{:?}", plan),
            "\
            Filter: #SUM(c) Gt Int64(10) And #b Gt Int64(10) And #SUM(c) Lt Int64(20)\
            \n  Aggregate: groupBy=[[#b]], aggr=[[SUM(#c)]]\
            \n    Projection: #a AS b, #c\
            \n      TableScan: test projection=None"
        );

        // filter is before the projections
        let expected = "\
        Filter: #SUM(c) Gt Int64(10) And #SUM(c) Lt Int64(20)\
        \n  Aggregate: groupBy=[[#b]], aggr=[[SUM(#c)]]\
        \n    Projection: #a AS b, #c\
        \n      Filter: #a Gt Int64(10)\
        \n        TableScan: test projection=None";
        assert_optimized_plan_eq(&plan, expected);

        Ok(())
    }

    /// verifies that when two limits are in place, we jump neither
    #[test]
    fn double_limit() -> Result<()> {
        let table_scan = test_table_scan()?;
        let plan = LogicalPlanBuilder::from(&table_scan)
            .project(vec![col("a"), col("b")])?
            .limit(20)?
            .limit(10)?
            .project(vec![col("a"), col("b")])?
            .filter(col("a").eq(lit(1i64)))?
            .build()?;
        // filter does not just any of the limits
        let expected = "\
            Projection: #a, #b\
            \n  Filter: #a Eq Int64(1)\
            \n    Limit: 10\
            \n      Limit: 20\
            \n        Projection: #a, #b\
            \n          TableScan: test projection=None";
        assert_optimized_plan_eq(&plan, expected);
        Ok(())
    }

    /// verifies that filters with the same columns are correctly placed
    #[test]
    fn filter_2_breaks_limits() -> Result<()> {
        let table_scan = test_table_scan()?;
        let plan = LogicalPlanBuilder::from(&table_scan)
            .project(vec![col("a")])?
            .filter(col("a").lt_eq(lit(1i64)))?
            .limit(1)?
            .project(vec![col("a")])?
            .filter(col("a").gt_eq(lit(1i64)))?
            .build()?;
        // Should be able to move both filters below the projections

        // not part of the test
        assert_eq!(
            format!("{:?}", plan),
            "Filter: #a GtEq Int64(1)\
             \n  Projection: #a\
             \n    Limit: 1\
             \n      Filter: #a LtEq Int64(1)\
             \n        Projection: #a\
             \n          TableScan: test projection=None"
        );

        let expected = "\
        Projection: #a\
        \n  Filter: #a GtEq Int64(1)\
        \n    Limit: 1\
        \n      Projection: #a\
        \n        Filter: #a LtEq Int64(1)\
        \n          TableScan: test projection=None";

        assert_optimized_plan_eq(&plan, expected);
        Ok(())
    }

    /// verifies that filters to be placed on the same depth are ANDed
    #[test]
    fn two_filters_on_same_depth() -> Result<()> {
        let table_scan = test_table_scan()?;
        let plan = LogicalPlanBuilder::from(&table_scan)
            .limit(1)?
            .filter(col("a").lt_eq(lit(1i64)))?
            .filter(col("a").gt_eq(lit(1i64)))?
            .project(vec![col("a")])?
            .build()?;

        // not part of the test
        assert_eq!(
            format!("{:?}", plan),
            "Projection: #a\
            \n  Filter: #a GtEq Int64(1)\
            \n    Filter: #a LtEq Int64(1)\
            \n      Limit: 1\
            \n        TableScan: test projection=None"
        );

        let expected = "\
        Projection: #a\
        \n  Filter: #a GtEq Int64(1) And #a LtEq Int64(1)\
        \n    Limit: 1\
        \n      TableScan: test projection=None";

        assert_optimized_plan_eq(&plan, expected);
        Ok(())
    }

    /// verifies that filters on a plan with user nodes are not lost
    /// (ARROW-10547)
    #[test]
    fn filters_user_defined_node() -> Result<()> {
        let table_scan = test_table_scan()?;
        let plan = LogicalPlanBuilder::from(&table_scan)
            .filter(col("a").lt_eq(lit(1i64)))?
            .build()?;

        let plan = crate::test::user_defined::new(plan);

        let expected = "\
            TestUserDefined\
             \n  Filter: #a LtEq Int64(1)\
             \n    TableScan: test projection=None";

        // not part of the test
        assert_eq!(format!("{:?}", plan), expected);

        assert_optimized_plan_eq(&plan, expected);
        Ok(())
    }

    /// post-join predicates on a column common to both sides is pushed to both sides
    #[test]
    fn filter_join_on_common_independent() -> Result<()> {
        let table_scan = test_table_scan()?;
        let left = LogicalPlanBuilder::from(&table_scan).build()?;
        let right = LogicalPlanBuilder::from(&table_scan)
            .project(vec![col("a")])?
            .build()?;
        let plan = LogicalPlanBuilder::from(&left)
            .join(&right, JoinType::Inner, &["a"], &["a"])?
            .filter(col("a").lt_eq(lit(1i64)))?
            .build()?;

        // not part of the test, just good to know:
        assert_eq!(
            format!("{:?}", plan),
            "\
            Filter: #a LtEq Int64(1)\
            \n  Join: a = a\
            \n    TableScan: test projection=None\
            \n    Projection: #a\
            \n      TableScan: test projection=None"
        );

        // filter sent to side before the join
        let expected = "\
        Join: a = a\
        \n  Filter: #a LtEq Int64(1)\
        \n    TableScan: test projection=None\
        \n  Projection: #a\
        \n    Filter: #a LtEq Int64(1)\
        \n      TableScan: test projection=None";
        assert_optimized_plan_eq(&plan, expected);
        Ok(())
    }

    /// post-join predicates with columns from both sides are not pushed
    #[test]
    fn filter_join_on_common_dependent() -> Result<()> {
        let table_scan = test_table_scan()?;
        let left = LogicalPlanBuilder::from(&table_scan)
            .project(vec![col("a"), col("c")])?
            .build()?;
        let right = LogicalPlanBuilder::from(&table_scan)
            .project(vec![col("a"), col("b")])?
            .build()?;
        let plan = LogicalPlanBuilder::from(&left)
            .join(&right, JoinType::Inner, &["a"], &["a"])?
            // "b" and "c" are not shared by either side: they are only available together after the join
            .filter(col("c").lt_eq(col("b")))?
            .build()?;

        // not part of the test, just good to know:
        assert_eq!(
            format!("{:?}", plan),
            "\
            Filter: #c LtEq #b\
            \n  Join: a = a\
            \n    Projection: #a, #c\
            \n      TableScan: test projection=None\
            \n    Projection: #a, #b\
            \n      TableScan: test projection=None"
        );

        // expected is equal: no push-down
        let expected = &format!("{:?}", plan);
        assert_optimized_plan_eq(&plan, expected);
        Ok(())
    }

    /// post-join predicates with columns from one side of a join are pushed only to that side
    #[test]
    fn filter_join_on_one_side() -> Result<()> {
        let table_scan = test_table_scan()?;
        let left = LogicalPlanBuilder::from(&table_scan)
            .project(vec![col("a"), col("b")])?
            .build()?;
        let right = LogicalPlanBuilder::from(&table_scan)
            .project(vec![col("a"), col("c")])?
            .build()?;
        let plan = LogicalPlanBuilder::from(&left)
            .join(&right, JoinType::Inner, &["a"], &["a"])?
            .filter(col("b").lt_eq(lit(1i64)))?
            .build()?;

        // not part of the test, just good to know:
        assert_eq!(
            format!("{:?}", plan),
            "\
            Filter: #b LtEq Int64(1)\
            \n  Join: a = a\
            \n    Projection: #a, #b\
            \n      TableScan: test projection=None\
            \n    Projection: #a, #c\
            \n      TableScan: test projection=None"
        );

        let expected = "\
        Join: a = a\
        \n  Projection: #a, #b\
        \n    Filter: #b LtEq Int64(1)\
        \n      TableScan: test projection=None\
        \n  Projection: #a, #c\
        \n    TableScan: test projection=None";
        assert_optimized_plan_eq(&plan, expected);
        Ok(())
    }

    #[test]
    fn filter_three_tables() -> Result<()> {
        let left = LogicalPlanBuilder::from(&test_table_scan_with_alias(Some(
            "left".to_string(),
        ))?)
        // .project(vec![Expr::Column("a".to_owned(), Some("left".to_owned()))])?
        .build()?;
        let right = LogicalPlanBuilder::from(&test_table_scan_with_alias(Some(
            "right".to_string(),
        ))?)
        // .project(vec![Expr::Column("c".to_owned(), Some("right".to_owned()))])?
        .build()?;
        let third = LogicalPlanBuilder::from(&test_table_scan_with_alias(Some(
            "third".to_string(),
        ))?)
        // .project(vec![Expr::Column("b".to_owned(), Some("third".to_owned()))])?
        .build()?;

        let plan = LogicalPlanBuilder::from(&left)
            .join(&right, JoinType::Inner, &["left.a"], &["right.c"])?
            .join(&third, JoinType::Inner, &["left.a"], &["third.b"])?
            .filter(
                Expr::Column("c".to_owned(), Some("right".to_owned())).lt_eq(lit(1i64)),
            )?
            .build()?;

        // not part of the test, just good to know:
        assert_eq!(
            format!("{:?}", plan),
            "\
            Filter: #right.c LtEq Int64(1)\
            \n  Join: left.a = third.b\
            \n    Join: left.a = right.c\
            \n      TableScan: test projection=None\
            \n      TableScan: test projection=None\
            \n    TableScan: test projection=None"
        );

        let expected = "\
        Join: left.a = third.b\
        \n  Join: left.a = right.c\
        \n    Filter: #left.a LtEq Int64(1)\
        \n      TableScan: test projection=None\
        \n    Filter: #right.c LtEq Int64(1)\
        \n      TableScan: test projection=None\
        \n  TableScan: test projection=None";
        assert_optimized_plan_eq(&plan, expected);
        Ok(())
    }

    struct PushDownProvider {
        pub filter_support: TableProviderFilterPushDown,
    }

    impl TableProvider for PushDownProvider {
        fn schema(&self) -> SchemaRef {
            Arc::new(arrow::datatypes::Schema::new(vec![
                arrow::datatypes::Field::new(
                    "a",
                    arrow::datatypes::DataType::Int32,
                    true,
                ),
            ]))
        }

        fn scan(
            &self,
            _: &Option<Vec<usize>>,
            _: usize,
            _: &[Expr],
            _: Option<usize>,
        ) -> Result<Arc<dyn ExecutionPlan>> {
            unimplemented!()
        }

        fn supports_filter_pushdown(
            &self,
            _: &Expr,
        ) -> Result<TableProviderFilterPushDown> {
            Ok(self.filter_support.clone())
        }

        fn as_any(&self) -> &dyn std::any::Any {
            self
        }

        fn statistics(&self) -> Statistics {
            Statistics::default()
        }
    }

    fn table_scan_with_pushdown_provider(
        filter_support: TableProviderFilterPushDown,
    ) -> Result<LogicalPlan> {
        let test_provider = PushDownProvider { filter_support };

        let table_scan = LogicalPlan::TableScan {
            table_name: "".into(),
            filters: vec![],
            projected_schema: Arc::new(DFSchema::try_from_qualified(
                "",
                &*test_provider.schema(),
            )?),
            projection: None,
            source: Arc::new(test_provider),
<<<<<<< HEAD
            alias: None,
=======
            limit: None,
>>>>>>> 4363fefe
        };

        LogicalPlanBuilder::from(&table_scan)
            .filter(col("a").eq(lit(1i64)))?
            .build()
    }

    #[test]
    fn filter_with_table_provider_exact() -> Result<()> {
        let plan = table_scan_with_pushdown_provider(TableProviderFilterPushDown::Exact)?;

        let expected = "\
        TableScan: projection=None, filters=[#a Eq Int64(1)]";
        assert_optimized_plan_eq(&plan, expected);
        Ok(())
    }

    #[test]
    fn filter_with_table_provider_inexact() -> Result<()> {
        let plan =
            table_scan_with_pushdown_provider(TableProviderFilterPushDown::Inexact)?;

        let expected = "\
        Filter: #a Eq Int64(1)\
        \n  TableScan: projection=None, filters=[#a Eq Int64(1)]";
        assert_optimized_plan_eq(&plan, expected);
        Ok(())
    }

    #[test]
    fn filter_with_table_provider_unsupported() -> Result<()> {
        let plan =
            table_scan_with_pushdown_provider(TableProviderFilterPushDown::Unsupported)?;

        let expected = "\
        Filter: #a Eq Int64(1)\
        \n  TableScan: projection=None";
        assert_optimized_plan_eq(&plan, expected);
        Ok(())
    }
}<|MERGE_RESOLUTION|>--- conflicted
+++ resolved
@@ -430,8 +430,7 @@
             let right = optimize(right, right_state)?;
 
             // create a new Join with the new `left` and `right`
-<<<<<<< HEAD
-            let expr = utils::expressions(&plan);
+            let expr = plan.expressions();
             let convert_to_inner = match join_type {
                 JoinType::Left => right_not_null,
                 JoinType::Right => left_not_null,
@@ -446,12 +445,8 @@
                     join_type: JoinType::Inner,
                 }
             } else {
-                utils::from_plan(&plan, &expr, &vec![left, right])?
+                utils::from_plan(&plan, &expr, &[left, right])?
             };
-=======
-            let expr = plan.expressions();
-            let plan = utils::from_plan(&plan, &expr, &[left, right])?;
->>>>>>> 4363fefe
 
             if keep.0.is_empty() {
                 Ok(plan)
@@ -469,11 +464,8 @@
             filters,
             projection,
             table_name,
-<<<<<<< HEAD
             alias,
-=======
             limit,
->>>>>>> 4363fefe
         } => {
             let mut used_columns = HashSet::new();
             let mut new_filters = filters.clone();
@@ -507,11 +499,8 @@
                     projected_schema: projected_schema.clone(),
                     table_name: table_name.clone(),
                     filters: new_filters,
-<<<<<<< HEAD
                     alias: alias.clone(),
-=======
                     limit: *limit,
->>>>>>> 4363fefe
                 },
             )
         }
@@ -1185,11 +1174,8 @@
             )?),
             projection: None,
             source: Arc::new(test_provider),
-<<<<<<< HEAD
             alias: None,
-=======
             limit: None,
->>>>>>> 4363fefe
         };
 
         LogicalPlanBuilder::from(&table_scan)
