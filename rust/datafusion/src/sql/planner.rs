--- conflicted
+++ resolved
@@ -615,11 +615,7 @@
 fn is_aggregate_expr(e: &Expr) -> bool {
     match e {
         Expr::AggregateFunction { .. } | Expr::AggregateUDF { .. } => true,
-<<<<<<< HEAD
-        Expr::Alias(inner, _) => is_aggregate_expr(inner),
-=======
         Expr::Alias(expr, _) => is_aggregate_expr(expr),
->>>>>>> ac14e915
         _ => false,
     }
 }
