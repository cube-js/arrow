--- conflicted
+++ resolved
@@ -23,6 +23,9 @@
     error::{DataFusionError, Result},
     scalar::{ScalarType, ScalarValue},
 };
+use arrow::array::{ArrayData, StringArray};
+use arrow::buffer::Buffer;
+use arrow::datatypes::ToByteSlice;
 use arrow::{
     array::{Array, ArrayRef, GenericStringArray, PrimitiveArray, StringOffsetSizeTrait},
     datatypes::{ArrowPrimitiveType, DataType, TimestampNanosecondType},
@@ -36,7 +39,6 @@
     datatypes::TimeUnit,
     temporal_conversions::timestamp_ns_to_datetime,
 };
-<<<<<<< HEAD
 use chrono::format::Fixed::{Nanosecond as FixedNanosecond, TimezoneOffsetColon};
 use chrono::format::Item::{Fixed, Literal, Numeric};
 use chrono::format::Numeric::Nanosecond;
@@ -44,11 +46,6 @@
 use chrono::format::{Item, Parsed};
 use chrono::prelude::*;
 use chrono::Duration;
-=======
-use chrono::prelude::*;
-use chrono::Duration;
-use chrono::LocalResult;
->>>>>>> 4363fefe
 
 #[inline]
 /// Accepts a string in RFC3339 / ISO8601 standard format and some
@@ -298,46 +295,8 @@
     Ok(Utc.from_utc_datetime(&datetime).timestamp_nanos())
 }
 
-// given a function `op` that maps a `&str` to a Result of an arrow native type,
-// returns a `PrimitiveArray` after the application
-// of the function to `args[0]`.
-/// # Errors
-/// This function errors iff:
-/// * the number of arguments is not 1 or
-/// * the first argument is not castable to a `GenericStringArray` or
-/// * the function `op` errors
-pub(crate) fn unary_string_to_primitive_function<'a, T, O, F>(
-    args: &[&'a dyn Array],
-    op: F,
-    name: &str,
-) -> Result<PrimitiveArray<O>>
-where
-    O: ArrowPrimitiveType,
-    T: StringOffsetSizeTrait,
-    F: Fn(&'a str) -> Result<O::Native>,
-{
-    if args.len() != 1 {
-        return Err(DataFusionError::Internal(format!(
-            "{:?} args were supplied but {} takes exactly one argument",
-            args.len(),
-            name,
-        )));
-    }
-
-    let array = args[0]
-        .as_any()
-        .downcast_ref::<GenericStringArray<T>>()
-        .ok_or_else(|| {
-            DataFusionError::Internal("failed to downcast to string".to_string())
-        })?;
-
-    // first map is the iterator, second is for the `Option<_>`
-    array.iter().map(|x| x.map(|x| op(x)).transpose()).collect()
-}
-
-<<<<<<< HEAD
 /// convert_tz SQL function
-pub fn convert_tz(args: &[ArrayRef]) -> Result<TimestampNanosecondArray> {
+pub fn convert_tz(args: &[ArrayRef]) -> Result<ArrayRef> {
     let timestamps = &args[0]
         .as_any()
         .downcast_ref::<TimestampNanosecondArray>()
@@ -398,68 +357,46 @@
         vec![],
     );
 
-    Ok(TimestampNanosecondArray::from(Arc::new(data)))
-}
-
-#[cfg(test)]
-mod tests {
-    use std::sync::Arc;
-
-    use arrow::array::{Int64Array, StringBuilder};
-
-    use super::*;
-
-    #[test]
-    fn string_to_timestamp_timezone() -> Result<()> {
-        // Explicit timezone
-        assert_eq!(
-            1599572549190855000,
-            parse_timestamp("2020-09-08T13:42:29.190855+00:00")?
-        );
-        assert_eq!(
-            1599572549190855000,
-            parse_timestamp("2020-09-08T13:42:29.190855Z")?
-        );
-        assert_eq!(
-            1599572549000000000,
-            parse_timestamp("2020-09-08T13:42:29Z")?
-        ); // no fractional part
-        assert_eq!(
-            1599590549190855000,
-            parse_timestamp("2020-09-08T13:42:29.190855-05:00")?
-        );
-        Ok(())
-    }
-
-    #[test]
-    fn string_to_timestamp_timezone_space() -> Result<()> {
-        // Ensure space rather than T between time and date is accepted
-        assert_eq!(
-            1599572549190855000,
-            parse_timestamp("2020-09-08 13:42:29.190855+00:00")?
-        );
-        assert_eq!(
-            1599572549190855000,
-            parse_timestamp("2020-09-08 13:42:29.190855Z")?
-        );
-        assert_eq!(
-            1599572549000000000,
-            parse_timestamp("2020-09-08 13:42:29Z")?
-        ); // no fractional part
-        assert_eq!(
-            1599590549190855000,
-            parse_timestamp("2020-09-08 13:42:29.190855-05:00")?
-        );
-        Ok(())
-    }
-
-    /// Interprets a naive_datetime (with no explicit timzone offset)
-    /// using the local timezone and returns the timestamp in UTC (0
-    /// offset)
-    fn naive_datetime_to_timestamp(naive_datetime: &NaiveDateTime) -> i64 {
-        // TODO we always want to use UTC as default timezone
-        naive_datetime.timestamp_nanos()
-=======
+    Ok(Arc::new(TimestampNanosecondArray::from(data)))
+}
+
+// given a function `op` that maps a `&str` to a Result of an arrow native type,
+// returns a `PrimitiveArray` after the application
+// of the function to `args[0]`.
+/// # Errors
+/// This function errors iff:
+/// * the number of arguments is not 1 or
+/// * the first argument is not castable to a `GenericStringArray` or
+/// * the function `op` errors
+pub(crate) fn unary_string_to_primitive_function<'a, T, O, F>(
+    args: &[&'a dyn Array],
+    op: F,
+    name: &str,
+) -> Result<PrimitiveArray<O>>
+where
+    O: ArrowPrimitiveType,
+    T: StringOffsetSizeTrait,
+    F: Fn(&'a str) -> Result<O::Native>,
+{
+    if args.len() != 1 {
+        return Err(DataFusionError::Internal(format!(
+            "{:?} args were supplied but {} takes exactly one argument",
+            args.len(),
+            name,
+        )));
+    }
+
+    let array = args[0]
+        .as_any()
+        .downcast_ref::<GenericStringArray<T>>()
+        .ok_or_else(|| {
+            DataFusionError::Internal("failed to downcast to string".to_string())
+        })?;
+
+    // first map is the iterator, second is for the `Option<_>`
+    array.iter().map(|x| x.map(|x| op(x)).transpose()).collect()
+}
+
 // given an function that maps a `&str` to a arrow native type,
 // returns a `ColumnarValue` where the function is applied to either a `ArrayRef` or `ScalarValue`
 // depending on the `args`'s variant.
@@ -500,54 +437,9 @@
                 other, name
             ))),
         },
->>>>>>> 4363fefe
-    }
-}
-
-<<<<<<< HEAD
-    #[test]
-    #[ignore = "to_timestamp implementation overridden by Cube Store"]
-    fn string_to_timestamp_no_timezone() -> Result<()> {
-        // This test is designed to succeed in regardless of the local
-        // timezone the test machine is running. Thus it is still
-        // somewhat suceptable to bugs in the use of chrono
-        let naive_datetime = NaiveDateTime::new(
-            NaiveDate::from_ymd(2020, 9, 8),
-            NaiveTime::from_hms_nano(13, 42, 29, 190855),
-        );
-
-        // Ensure both T and ' ' variants work
-        assert_eq!(
-            naive_datetime_to_timestamp(&naive_datetime),
-            parse_timestamp("2020-09-08T13:42:29.190855")?
-        );
-
-        assert_eq!(
-            naive_datetime_to_timestamp(&naive_datetime),
-            parse_timestamp("2020-09-08 13:42:29.190855")?
-        );
-
-        // Also ensure that parsing timestamps with no fractional
-        // second part works as well
-        let naive_datetime_whole_secs = NaiveDateTime::new(
-            NaiveDate::from_ymd(2020, 9, 8),
-            NaiveTime::from_hms(13, 42, 29),
-        );
-
-        // Ensure both T and ' ' variants work
-        assert_eq!(
-            naive_datetime_to_timestamp(&naive_datetime_whole_secs),
-            parse_timestamp("2020-09-08T13:42:29")?
-        );
-
-        assert_eq!(
-            naive_datetime_to_timestamp(&naive_datetime_whole_secs),
-            parse_timestamp("2020-09-08 13:42:29")?
-        );
-
-        Ok(())
-    }
-=======
+    }
+}
+
 /// to_timestamp SQL function
 pub fn to_timestamp(args: &[ColumnarValue]) -> Result<ColumnarValue> {
     handle::<TimestampNanosecondType, _, TimestampNanosecondType>(
@@ -556,7 +448,6 @@
         "to_timestamp",
     )
 }
->>>>>>> 4363fefe
 
 fn date_trunc_single(granularity: &str, value: i64) -> Result<i64> {
     let value = timestamp_ns_to_datetime(value).with_nanosecond(0);
