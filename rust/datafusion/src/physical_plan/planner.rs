// Licensed to the Apache Software Foundation (ASF) under one
// or more contributor license agreements.  See the NOTICE file
// distributed with this work for additional information
// regarding copyright ownership.  The ASF licenses this file
// to you under the Apache License, Version 2.0 (the
// "License"); you may not use this file except in compliance
// with the License.  You may obtain a copy of the License at
//
//   http://www.apache.org/licenses/LICENSE-2.0
//
// Unless required by applicable law or agreed to in writing,
// software distributed under the License is distributed on an
// "AS IS" BASIS, WITHOUT WARRANTIES OR CONDITIONS OF ANY
// KIND, either express or implied.  See the License for the
// specific language governing permissions and limitations
// under the License.

//! Physical query planner

use std::sync::Arc;

use super::{aggregates, empty::EmptyExec, expressions::binary, functions, udaf};
use crate::error::{ExecutionError, Result};
use crate::execution::context::ExecutionContextState;
use crate::logical_plan::{
    Expr, LogicalPlan, PlanType, StringifiedPlan, UserDefinedLogicalNode,
};
use crate::physical_plan::csv::{CsvExec, CsvReadOptions};
use crate::physical_plan::explain::ExplainExec;
use crate::physical_plan::expressions::{Column, Literal, PhysicalSortExpr};
use crate::physical_plan::filter::FilterExec;
use crate::physical_plan::hash_aggregate::{AggregateMode, HashAggregateExec};
use crate::physical_plan::limit::{GlobalLimitExec, LocalLimitExec};
use crate::physical_plan::memory::MemoryExec;
use crate::physical_plan::merge::MergeExec;
use crate::physical_plan::parquet::ParquetExec;
use crate::physical_plan::projection::ProjectionExec;
use crate::physical_plan::sort::SortExec;
use crate::physical_plan::udf;
use crate::physical_plan::{expressions, Distribution};
use crate::physical_plan::{AggregateExpr, ExecutionPlan, PhysicalExpr, PhysicalPlanner};
use crate::variable::VarType;
use arrow::compute::SortOptions;
use arrow::datatypes::Schema;
use expressions::col;

/// This trait permits the `DefaultPhysicalPlanner` to create plans for
/// user defined `ExtensionPlanNode`s
pub trait ExtensionPlanner {
    /// Create a physical plan for an extension node
    fn plan_extension(
        &self,
        node: &dyn UserDefinedLogicalNode,
        inputs: Vec<Arc<dyn ExecutionPlan>>,
        ctx_state: &ExecutionContextState,
    ) -> Result<Arc<dyn ExecutionPlan>>;
}

/// Default single node physical query planner that converts a
/// `LogicalPlan` to an `ExecutionPlan` suitable for execution.
pub struct DefaultPhysicalPlanner {
    extension_planner: Arc<dyn ExtensionPlanner + Send + Sync>,
}

impl Default for DefaultPhysicalPlanner {
    /// Create an implementation of the default physical planner
    fn default() -> Self {
        Self {
            extension_planner: Arc::new(DefaultExtensionPlanner {}),
        }
    }
}

impl PhysicalPlanner for DefaultPhysicalPlanner {
    /// Create a physical plan from a logical plan
    fn create_physical_plan(
        &self,
        logical_plan: &LogicalPlan,
        ctx_state: &ExecutionContextState,
    ) -> Result<Arc<dyn ExecutionPlan>> {
        let plan = self.create_initial_plan(logical_plan, ctx_state)?;
        self.optimize_plan(plan, ctx_state)
    }
}

impl DefaultPhysicalPlanner {
    /// Create a physical planner that uses `extension_planner` to
    /// plan extension nodes.
    pub fn with_extension_planner(
        extension_planner: Arc<dyn ExtensionPlanner + Send + Sync>,
    ) -> Self {
        Self { extension_planner }
    }

    /// Create a physical plan from a logical plan
    fn optimize_plan(
        &self,
        plan: Arc<dyn ExecutionPlan>,
        ctx_state: &ExecutionContextState,
    ) -> Result<Arc<dyn ExecutionPlan>> {
        let children = plan
            .children()
            .iter()
            .map(|child| self.optimize_plan(child.clone(), ctx_state))
            .collect::<Result<Vec<_>>>()?;

        if children.len() == 0 {
            // leaf node, children cannot be replaced
            Ok(plan.clone())
        } else {
            match plan.required_child_distribution() {
                Distribution::UnspecifiedDistribution => plan.with_new_children(children),
                Distribution::SinglePartition => plan.with_new_children(
                    children
                        .iter()
                        .map(|child| {
                            if child.output_partitioning().partition_count() == 1 {
                                child.clone()
                            } else {
                                Arc::new(MergeExec::new(child.clone()))
                            }
                        })
                        .collect(),
                ),
            }
        }
    }

    /// Create a physical plan from a logical plan
    fn create_initial_plan(
        &self,
        logical_plan: &LogicalPlan,
        ctx_state: &ExecutionContextState,
    ) -> Result<Arc<dyn ExecutionPlan>> {
        let batch_size = ctx_state.config.batch_size;

        match logical_plan {
            LogicalPlan::TableScan {
                table_name,
                projection,
                ..
            } => match ctx_state.datasources.get(table_name) {
                Some(provider) => provider.scan(projection, batch_size),
                _ => Err(ExecutionError::General(format!(
                    "No table named {}",
                    table_name
                ))),
            },
            LogicalPlan::InMemoryScan {
                data,
                projection,
                projected_schema,
                ..
            } => Ok(Arc::new(MemoryExec::try_new(
                data,
                Arc::new(projected_schema.as_ref().to_owned()),
                projection.to_owned(),
            )?)),
            LogicalPlan::CsvScan {
                path,
                schema,
                has_header,
                delimiter,
                projection,
                ..
            } => Ok(Arc::new(CsvExec::try_new(
                path,
                CsvReadOptions::new()
                    .schema(schema.as_ref())
                    .delimiter_option(*delimiter)
                    .has_header(*has_header),
                projection.to_owned(),
                batch_size,
            )?)),
            LogicalPlan::ParquetScan {
                path, projection, ..
            } => Ok(Arc::new(ParquetExec::try_new(
                path,
                projection.to_owned(),
                batch_size,
            )?)),
            LogicalPlan::Projection { input, expr, .. } => {
                let input = self.create_physical_plan(input, ctx_state)?;
                let input_schema = input.as_ref().schema().clone();
                let runtime_expr = expr
                    .iter()
                    .map(|e| {
                        tuple_err((
                            self.create_physical_expr(e, &input_schema, &ctx_state),
                            e.name(&input_schema),
                        ))
                    })
                    .collect::<Result<Vec<_>>>()?;
                Ok(Arc::new(ProjectionExec::try_new(runtime_expr, input)?))
            }
            LogicalPlan::Aggregate {
                input,
                group_expr,
                aggr_expr,
                ..
            } => {
                // Initially need to perform the aggregate and then merge the partitions
                let input = self.create_physical_plan(input, ctx_state)?;
                let input_schema = input.as_ref().schema().clone();

                let groups = group_expr
                    .iter()
                    .map(|e| {
                        tuple_err((
                            self.create_physical_expr(e, &input_schema, ctx_state),
                            e.name(&input_schema),
                        ))
                    })
                    .collect::<Result<Vec<_>>>()?;
                let aggregates = aggr_expr
                    .iter()
                    .map(|e| self.create_aggregate_expr(e, &input_schema, ctx_state, None))
                    .collect::<Result<Vec<_>>>()?;

                let initial_aggr = Arc::new(HashAggregateExec::try_new(
                    AggregateMode::Partial,
                    groups.clone(),
                    aggregates.clone(),
                    input,
                )?);

                let final_group: Vec<Arc<dyn PhysicalExpr>> =
                    (0..groups.len()).map(|i| col(&groups[i].1)).collect();

                // construct a second aggregation, keeping the final column name equal to the first aggregation
                // and the expressions corresponding to the respective aggregate
                Ok(Arc::new(HashAggregateExec::try_new(
                    AggregateMode::Final,
                    final_group
                        .iter()
                        .enumerate()
                        .map(|(i, expr)| (expr.clone(), groups[i].1.clone()))
                        .collect(),
                    aggregates,
                    initial_aggr,
                )?))
            }
            LogicalPlan::Filter {
                input, predicate, ..
            } => {
                let input = self.create_physical_plan(input, ctx_state)?;
                let input_schema = input.as_ref().schema().clone();
                let runtime_expr =
                    self.create_physical_expr(predicate, &input_schema, ctx_state)?;
                Ok(Arc::new(FilterExec::try_new(runtime_expr, input)?))
            }
            LogicalPlan::Sort { expr, input, .. } => {
                let input = self.create_physical_plan(input, ctx_state)?;
                let input_schema = input.as_ref().schema().clone();

                let sort_expr = expr
                    .iter()
                    .map(|e| match e {
                        Expr::Sort {
                            expr,
                            asc,
                            nulls_first,
                        } => self.create_physical_sort_expr(
                            expr,
                            &input_schema,
                            SortOptions {
                                descending: !*asc,
                                nulls_first: *nulls_first,
                            },
                            ctx_state,
                        ),
                        _ => Err(ExecutionError::ExecutionError(
                            "Sort only accepts sort expressions".to_string(),
                        )),
                    })
                    .collect::<Result<Vec<_>>>()?;

                Ok(Arc::new(SortExec::try_new(
                    sort_expr,
                    input,
                    ctx_state.config.concurrency,
                )?))
            }
            LogicalPlan::EmptyRelation { schema } => {
                Ok(Arc::new(EmptyExec::new(Arc::new(schema.as_ref().clone()))))
            }
            LogicalPlan::Limit { input, n, .. } => {
                let limit = *n;
                let input = self.create_physical_plan(input, ctx_state)?;

                // GlobalLimitExec requires a single partition for input
                let input = if input.output_partitioning().partition_count() == 1 {
                    input
                } else {
                    // Apply a LocalLimitExec to each partition. The optimizer will also insert
                    // a MergeExec between the GlobalLimitExec and LocalLimitExec
                    Arc::new(LocalLimitExec::new(input, limit))
                };

                Ok(Arc::new(GlobalLimitExec::new(
                    input,
                    limit,
                    ctx_state.config.concurrency,
                )))
            }
            LogicalPlan::CreateExternalTable { .. } => {
                // There is no default plan for "CREATE EXTERNAL
                // TABLE" -- it must be handled at a higher level (so
                // that the appropriate table can be registered with
                // the context)
                Err(ExecutionError::General(
                    "Unsupported logical plan: CreateExternalTable".to_string(),
                ))
            }
            LogicalPlan::Explain {
                verbose,
                plan,
                stringified_plans,
                schema,
            } => {
                let input = self.create_physical_plan(plan, ctx_state)?;

                let mut stringified_plans = stringified_plans
                    .iter()
                    .filter(|s| s.should_display(*verbose))
                    .map(|s| s.clone())
                    .collect::<Vec<_>>();

                // add in the physical plan if requested
                if *verbose {
                    stringified_plans.push(StringifiedPlan::new(
                        PlanType::PhysicalPlan,
                        format!("{:#?}", input),
                    ));
                }
                let schema_ref = Arc::new(schema.as_ref().clone());
                Ok(Arc::new(ExplainExec::new(schema_ref, stringified_plans)))
            }
            LogicalPlan::Extension { node } => {
                let inputs = node
                    .inputs()
                    .into_iter()
                    .map(|input_plan| self.create_physical_plan(input_plan, ctx_state))
                    .collect::<Result<Vec<_>>>()?;

                let plan = self.extension_planner.plan_extension(
                    node.as_ref(),
                    inputs,
                    ctx_state,
                )?;

                // Ensure the ExecutionPlan's  schema matches the
                // declared logical schema to catch and warn about
                // logic errors when creating user defined plans.
                if plan.schema() != *node.schema() {
                    Err(ExecutionError::General(format!(
                        "Extension planner for {:?} created an ExecutionPlan with mismatched schema. \
                         LogicalPlan schema: {:?}, ExecutionPlan schema: {:?}",
                        node, node.schema(), plan.schema()
                    )))
                } else {
                    Ok(plan)
                }
            }
        }
    }

    /// Create a physical expression from a logical expression
    pub fn create_physical_expr(
        &self,
        e: &Expr,
        input_schema: &Schema,
        ctx_state: &ExecutionContextState,
    ) -> Result<Arc<dyn PhysicalExpr>> {
        match e {
            Expr::Alias(expr, ..) => {
                Ok(self.create_physical_expr(expr, input_schema, ctx_state)?)
            }
            Expr::Column(name) => {
                // check that name exists
                input_schema.field_with_name(&name)?;
                Ok(Arc::new(Column::new(name)))
            }
            Expr::Literal(value) => Ok(Arc::new(Literal::new(value.clone()))),
            Expr::ScalarVariable(variable_names) => {
                if &variable_names[0][0..2] == "@@" {
                    match ctx_state.var_provider.get(&VarType::System) {
                        Some(provider) => {
                            let scalar_value =
                                provider.get_value(variable_names.clone())?;
                            Ok(Arc::new(Literal::new(scalar_value)))
                        }
                        _ => Err(ExecutionError::General(format!(
                            "No system variable provider found"
                        ))),
                    }
                } else {
                    match ctx_state.var_provider.get(&VarType::UserDefined) {
                        Some(provider) => {
                            let scalar_value =
                                provider.get_value(variable_names.clone())?;
                            Ok(Arc::new(Literal::new(scalar_value)))
                        }
                        _ => Err(ExecutionError::General(format!(
                            "No user defined variable provider found"
                        ))),
                    }
                }
            }
            Expr::BinaryExpr { left, op, right } => {
                let lhs = self.create_physical_expr(left, input_schema, ctx_state)?;
                let rhs = self.create_physical_expr(right, input_schema, ctx_state)?;
                binary(lhs, op.clone(), rhs, input_schema)
            }
            Expr::Cast { expr, data_type } => expressions::cast(
                self.create_physical_expr(expr, input_schema, ctx_state)?,
                input_schema,
                data_type.clone(),
            ),
            Expr::Not(expr) => expressions::not(
                self.create_physical_expr(expr, input_schema, ctx_state)?,
                input_schema,
            ),
            Expr::IsNull(expr) => expressions::is_null(self.create_physical_expr(
                expr,
                input_schema,
                ctx_state,
            )?),
            Expr::IsNotNull(expr) => expressions::is_not_null(
                self.create_physical_expr(expr, input_schema, ctx_state)?,
            ),
            Expr::ScalarFunction { fun, args } => {
                let physical_args = args
                    .iter()
                    .map(|e| self.create_physical_expr(e, input_schema, ctx_state))
                    .collect::<Result<Vec<_>>>()?;
                functions::create_physical_expr(fun, &physical_args, input_schema)
            }
            Expr::ScalarUDF { fun, args } => {
                let mut physical_args = vec![];
                for e in args {
                    physical_args.push(self.create_physical_expr(
                        e,
                        input_schema,
                        ctx_state,
                    )?);
                }

                udf::create_physical_expr(
                    fun.clone().as_ref(),
                    &physical_args,
                    input_schema,
                )
            }
            other => Err(ExecutionError::NotImplemented(format!(
                "Physical plan does not support logical expression {:?}",
                other
            ))),
        }
    }

    /// Create an aggregate expression from a logical expression
    pub fn create_aggregate_expr(
        &self,
        e: &Expr,
        input_schema: &Schema,
        ctx_state: &ExecutionContextState,
        alias: Option<String>
    ) -> Result<Arc<dyn AggregateExpr>> {
        // unpack aliased logical expressions, e.g. "sum(col) as total"
        let (name, e) = match e {
            Expr::Alias(sub_expr, alias) => (alias.clone(), sub_expr.as_ref()),
            _ => (e.name(input_schema)?, e),
        };

        match e {
            Expr::AggregateFunction {
                fun,
                distinct,
                args,
                ..
            } => {
                let args = args
                    .iter()
                    .map(|e| self.create_physical_expr(e, input_schema, ctx_state))
                    .collect::<Result<Vec<_>>>()?;
                aggregates::create_aggregate_expr(
                    fun,
                    *distinct,
                    &args,
                    input_schema,
<<<<<<< HEAD
                    alias.unwrap_or(e.name(input_schema)?),
=======
                    name,
>>>>>>> ac14e915
                )
            }
            Expr::AggregateUDF { fun, args, .. } => {
                let args = args
                    .iter()
                    .map(|e| self.create_physical_expr(e, input_schema, ctx_state))
                    .collect::<Result<Vec<_>>>()?;

<<<<<<< HEAD
                udaf::create_aggregate_expr(
                    fun,
                    &args,
                    input_schema,
                    alias.unwrap_or(e.name(input_schema)?),
                )
=======
                udaf::create_aggregate_expr(fun, &args, input_schema, name)
>>>>>>> ac14e915
            }
            Expr::Alias(expr, alias) => {
                self.create_aggregate_expr(expr.as_ref(), input_schema, ctx_state, Some(alias.to_string()))
            }
            other => Err(ExecutionError::General(format!(
                "Invalid aggregate expression '{:?}'",
                other
            ))),
        }
    }

    /// Create an aggregate expression from a logical expression
    pub fn create_physical_sort_expr(
        &self,
        e: &Expr,
        input_schema: &Schema,
        options: SortOptions,
        ctx_state: &ExecutionContextState,
    ) -> Result<PhysicalSortExpr> {
        Ok(PhysicalSortExpr {
            expr: self.create_physical_expr(e, input_schema, ctx_state)?,
            options: options,
        })
    }
}

fn tuple_err<T, R>(value: (Result<T>, Result<R>)) -> Result<(T, R)> {
    match value {
        (Ok(e), Ok(e1)) => Ok((e, e1)),
        (Err(e), Ok(_)) => Err(e),
        (Ok(_), Err(e1)) => Err(e1),
        (Err(e), Err(_)) => Err(e),
    }
}

struct DefaultExtensionPlanner {}

impl ExtensionPlanner for DefaultExtensionPlanner {
    fn plan_extension(
        &self,
        node: &dyn UserDefinedLogicalNode,
        _inputs: Vec<Arc<dyn ExecutionPlan>>,
        _ctx_state: &ExecutionContextState,
    ) -> Result<Arc<dyn ExecutionPlan>> {
        Err(ExecutionError::NotImplemented(format!(
            "DefaultPhysicalPlanner does not know how to plan {:?}. \
                     Provide a custom ExtensionPlanNodePlanner that does",
            node
        )))
    }
}

#[cfg(test)]
mod tests {
    use super::*;
    use crate::physical_plan::{csv::CsvReadOptions, expressions, Partitioning};
    use crate::{
        logical_plan::{col, lit, sum, LogicalPlanBuilder},
        physical_plan::SendableRecordBatchReader,
    };
    use crate::{prelude::ExecutionConfig, test::arrow_testdata_path};
    use arrow::datatypes::{DataType, Field, SchemaRef};
    use async_trait::async_trait;
    use fmt::Debug;
    use std::{any::Any, collections::HashMap, fmt};

    fn make_ctx_state() -> ExecutionContextState {
        ExecutionContextState {
            datasources: HashMap::new(),
            scalar_functions: HashMap::new(),
            var_provider: HashMap::new(),
            aggregate_functions: HashMap::new(),
            config: ExecutionConfig::new(),
        }
    }

    fn plan(logical_plan: &LogicalPlan) -> Result<Arc<dyn ExecutionPlan>> {
        let ctx_state = make_ctx_state();
        let planner = DefaultPhysicalPlanner::default();
        planner.create_physical_plan(logical_plan, &ctx_state)
    }

    #[test]
    fn test_all_operators() -> Result<()> {
        let testdata = arrow_testdata_path();
        let path = format!("{}/csv/aggregate_test_100.csv", testdata);

        let options = CsvReadOptions::new().schema_infer_max_records(100);
        let logical_plan = LogicalPlanBuilder::scan_csv(&path, options, None)?
            // filter clause needs the type coercion rule applied
            .filter(col("c7").lt(lit(5_u8)))?
            .project(vec![col("c1"), col("c2")])?
            .aggregate(vec![col("c1")], vec![sum(col("c2"))])?
            .sort(vec![col("c1").sort(true, true)])?
            .limit(10)?
            .build()?;

        let plan = plan(&logical_plan)?;

        // verify that the plan correctly casts u8 to i64
        let expected = "BinaryExpr { left: Column { name: \"c7\" }, op: Lt, right: CastExpr { expr: Literal { value: UInt8(5) }, cast_type: Int64 } }";
        assert!(format!("{:?}", plan).contains(expected));

        Ok(())
    }

    #[test]
    fn test_create_not() -> Result<()> {
        let schema = Schema::new(vec![Field::new("a", DataType::Boolean, true)]);

        let planner = DefaultPhysicalPlanner::default();

        let expr =
            planner.create_physical_expr(&col("a").not(), &schema, &make_ctx_state())?;
        let expected = expressions::not(expressions::col("a"), &schema)?;

        assert_eq!(format!("{:?}", expr), format!("{:?}", expected));

        Ok(())
    }

    #[test]
    fn test_with_csv_plan() -> Result<()> {
        let testdata = arrow_testdata_path();
        let path = format!("{}/csv/aggregate_test_100.csv", testdata);

        let options = CsvReadOptions::new().schema_infer_max_records(100);
        let logical_plan = LogicalPlanBuilder::scan_csv(&path, options, None)?
            .filter(col("c7").lt(col("c12")))?
            .build()?;

        let plan = plan(&logical_plan)?;

        // c12 is f64, c7 is u8 -> cast c7 to f64
        let expected = "predicate: BinaryExpr { left: CastExpr { expr: Column { name: \"c7\" }, cast_type: Float64 }, op: Lt, right: Column { name: \"c12\" } }";
        assert!(format!("{:?}", plan).contains(expected));
        Ok(())
    }

    #[test]
    fn errors() -> Result<()> {
        let testdata = arrow_testdata_path();
        let path = format!("{}/csv/aggregate_test_100.csv", testdata);
        let options = CsvReadOptions::new().schema_infer_max_records(100);

        let bool_expr = col("c1").eq(col("c1"));
        let cases = vec![
            // utf8 < u32
            col("c1").lt(col("c2")),
            // utf8 AND utf8
            col("c1").and(col("c1")),
            // u8 AND u8
            col("c3").and(col("c3")),
            // utf8 = u32
            col("c1").eq(col("c2")),
            // utf8 = bool
            col("c1").eq(bool_expr.clone()),
            // u32 AND bool
            col("c2").and(bool_expr),
            // utf8 LIKE u32
            col("c1").like(col("c2")),
        ];
        for case in cases {
            let logical_plan = LogicalPlanBuilder::scan_csv(&path, options, None)?
                .project(vec![case.clone()]);
            if let Ok(_) = logical_plan {
                return Err(ExecutionError::General(format!(
                    "Expression {:?} expected to error due to impossible coercion",
                    case
                )));
            };
        }
        Ok(())
    }

    #[test]
    fn default_extension_planner() -> Result<()> {
        let ctx_state = make_ctx_state();
        let planner = DefaultPhysicalPlanner::default();
        let logical_plan = LogicalPlan::Extension {
            node: Arc::new(NoOpExtensionNode::default()),
        };
        let plan = planner.create_physical_plan(&logical_plan, &ctx_state);

        let expected_error = "DefaultPhysicalPlanner does not know how to plan NoOp";
        match plan {
            Ok(_) => assert!(false, "Expected planning failure"),
            Err(e) => assert!(
                e.to_string().contains(expected_error),
                "Error '{}' did not contain expected error '{}'",
                e.to_string(),
                expected_error
            ),
        }
        Ok(())
    }

    #[test]
    fn bad_extension_planner() -> Result<()> {
        // Test that creating an execution plan whose schema doesn't
        // match the logical plan's schema generates an error.
        let ctx_state = make_ctx_state();
        let planner = DefaultPhysicalPlanner::with_extension_planner(Arc::new(
            BadExtensionPlanner {},
        ));

        let logical_plan = LogicalPlan::Extension {
            node: Arc::new(NoOpExtensionNode::default()),
        };
        let plan = planner.create_physical_plan(&logical_plan, &ctx_state);

        let expected_error = "Extension planner for NoOp created an ExecutionPlan with mismatched schema. LogicalPlan schema: Schema { fields: [Field { name: \"a\", data_type: Int32, nullable: false, dict_id: 0, dict_is_ordered: false }], metadata: {} }, ExecutionPlan schema: Schema { fields: [Field { name: \"b\", data_type: Int32, nullable: false, dict_id: 0, dict_is_ordered: false }], metadata: {} }";

        match plan {
            Ok(_) => assert!(false, "Expected planning failure"),
            Err(e) => assert!(
                e.to_string().contains(expected_error),
                "Error '{}' did not contain expected error '{}'",
                e.to_string(),
                expected_error
            ),
        }
        Ok(())
    }

    /// An example extension node that doesn't do anything
    struct NoOpExtensionNode {
        schema: SchemaRef,
    }

    impl Default for NoOpExtensionNode {
        fn default() -> Self {
            Self {
                schema: SchemaRef::new(Schema::new(vec![Field::new(
                    "a",
                    DataType::Int32,
                    false,
                )])),
            }
        }
    }

    impl Debug for NoOpExtensionNode {
        fn fmt(&self, f: &mut fmt::Formatter) -> fmt::Result {
            write!(f, "NoOp")
        }
    }

    impl UserDefinedLogicalNode for NoOpExtensionNode {
        fn as_any(&self) -> &dyn Any {
            self
        }

        fn inputs(&self) -> Vec<&LogicalPlan> {
            vec![]
        }

        fn schema(&self) -> &SchemaRef {
            &self.schema
        }

        fn expressions(&self) -> Vec<Expr> {
            vec![]
        }

        fn fmt_for_explain(&self, f: &mut fmt::Formatter) -> fmt::Result {
            write!(f, "NoOp")
        }

        fn from_template(
            &self,
            _exprs: &Vec<Expr>,
            _inputs: &Vec<LogicalPlan>,
        ) -> Arc<dyn UserDefinedLogicalNode + Send + Sync> {
            unimplemented!("NoOp");
        }
    }

    #[derive(Debug)]
    struct NoOpExecutionPlan {
        schema: SchemaRef,
    }

    #[async_trait]
    impl ExecutionPlan for NoOpExecutionPlan {
        /// Return a reference to Any that can be used for downcasting
        fn as_any(&self) -> &dyn Any {
            self
        }

        fn schema(&self) -> SchemaRef {
            self.schema.clone()
        }

        fn output_partitioning(&self) -> Partitioning {
            Partitioning::UnknownPartitioning(1)
        }

        fn children(&self) -> Vec<Arc<dyn ExecutionPlan>> {
            vec![]
        }

        fn with_new_children(
            &self,
            _children: Vec<Arc<dyn ExecutionPlan>>,
        ) -> Result<Arc<dyn ExecutionPlan>> {
            unimplemented!("NoOpExecutionPlan::with_new_children");
        }

        async fn execute(&self, _partition: usize) -> Result<SendableRecordBatchReader> {
            unimplemented!("NoOpExecutionPlan::execute");
        }
    }

    //  Produces an execution plan where the schema is mismatched from
    //  the logical plan node.
    struct BadExtensionPlanner {}

    impl ExtensionPlanner for BadExtensionPlanner {
        /// Create a physical plan for an extension node
        fn plan_extension(
            &self,
            _node: &dyn UserDefinedLogicalNode,
            _inputs: Vec<Arc<dyn ExecutionPlan>>,
            _ctx_state: &ExecutionContextState,
        ) -> Result<Arc<dyn ExecutionPlan>> {
            Ok(Arc::new(NoOpExecutionPlan {
                schema: SchemaRef::new(Schema::new(vec![Field::new(
                    "b",
                    DataType::Int32,
                    false,
                )])),
            }))
        }
    }
}<|MERGE_RESOLUTION|>--- conflicted
+++ resolved
@@ -489,11 +489,7 @@
                     *distinct,
                     &args,
                     input_schema,
-<<<<<<< HEAD
-                    alias.unwrap_or(e.name(input_schema)?),
-=======
                     name,
->>>>>>> ac14e915
                 )
             }
             Expr::AggregateUDF { fun, args, .. } => {
@@ -502,19 +498,7 @@
                     .map(|e| self.create_physical_expr(e, input_schema, ctx_state))
                     .collect::<Result<Vec<_>>>()?;
 
-<<<<<<< HEAD
-                udaf::create_aggregate_expr(
-                    fun,
-                    &args,
-                    input_schema,
-                    alias.unwrap_or(e.name(input_schema)?),
-                )
-=======
                 udaf::create_aggregate_expr(fun, &args, input_schema, name)
->>>>>>> ac14e915
-            }
-            Expr::Alias(expr, alias) => {
-                self.create_aggregate_expr(expr.as_ref(), input_schema, ctx_state, Some(alias.to_string()))
             }
             other => Err(ExecutionError::General(format!(
                 "Invalid aggregate expression '{:?}'",
